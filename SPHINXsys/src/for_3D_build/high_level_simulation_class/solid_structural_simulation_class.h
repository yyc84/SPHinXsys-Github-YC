--- conflicted
+++ resolved
@@ -186,10 +186,7 @@
 		void initializePositionSolidBody();
 		void initializePositionScaleSolidBody();
 		void initializeTranslateSolidBody();
-<<<<<<< HEAD
-=======
 		void initializeTranslateSolidBodyPart();
->>>>>>> 66343add
 
 		// for runSimulation, the order is important
 		void executeCorrectConfiguration();
@@ -203,10 +200,7 @@
 		void executePositionSolidBody(Real dt);
 		void executePositionScaleSolidBody(Real dt);
 		void executeTranslateSolidBody(Real dt);
-<<<<<<< HEAD
-=======
 		void executeTranslateSolidBodyPart(Real dt);
->>>>>>> 66343add
 		void executeDamping(Real dt);
 		void executeStressRelaxationSecondHalf(Real dt);
 		void executeUpdateCellLinkedList();
