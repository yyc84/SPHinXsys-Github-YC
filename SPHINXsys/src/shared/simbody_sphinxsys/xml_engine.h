/* -------------------------------------------------------------------------*
 *								SPHinXsys									*
 * -------------------------------------------------------------------------*
 * SPHinXsys (pronunciation: s'finksis) is an acronym from Smoothed Particle*
 * Hydrodynamics for industrial compleX systems. It provides C++ APIs for	*
 * physical accurate simulation and aims to model coupled industrial dynamic*
 * systems including fluid, solid, multi-body dynamics and beyond with SPH	*
 * (smoothed particle hydrodynamics), a meshless computational method using	*
 * particle discretization.													*
 *																			*
 * SPHinXsys is partially funded by German Research Foundation				*
 * (Deutsche Forschungsgemeinschaft) DFG HU1527/6-1, HU1527/10-1,			*
 *  HU1527/12-1 and HU1527/12-4													*
 *                                                                          *
 * Portions copyright (c) 2017-2022 Technical University of Munich and		*
 * the authors' affiliations.												*
 *                                                                          *
 * Licensed under the Apache License, Version 2.0 (the "License"); you may  *
 * not use this file except in compliance with the License. You may obtain a*
 * copy of the License at http://www.apache.org/licenses/LICENSE-2.0.       *
 *                                                                          *
 * ------------------------------------------------------------------------*/
/**
 * @file 	xml_engine.h
 * @brief 	XML class for xml input and output, this is GUI of simbody xml parser.
 * @author	Chi ZHang and Xiangyu Hu
 */

#ifndef XML_ENGINE_SIMBODY_H
#define XML_ENGINE_SIMBODY_H

#include "base_data_package.h"
#include "sph_data_containers.h"
#include "array.h"

#include "SimTKcommon.h"
#include "SimTKcommon/internal/Xml.h"
#include "SimTKcommon/internal/String.h"

#include <iostream>
#include <string>
#include <cstdio>

#include <fstream>
#include <filesystem>
namespace fs = std::filesystem;

namespace SPH
{
	class XmlEngine
	{
	protected:
		std::string xml_name_;		  /**< xml name. */
		SimTK::Xml::Document xmldoc_; /**< the xml document. */

	public:
		/** Constructor for XML output.  */
		XmlEngine(const std::string &xml_name, const std::string &root_tag);
		/** Default destructor. */
		virtual ~XmlEngine(){};

		SimTK::Xml::Element root_element_; /**< Root element of document. */

		/**Add existing element to root_element of Xml Doc. */
		void addElementToXmlDoc(const std::string &element_name);

		/**Add child element to a given element. */
		void addChildToElement(SimTK::Xml::Element &father_element, const std::string &child_name);

		//----------------------------------------------------------------------
		//	Add an attribute of type string to an xml element.
		//----------------------------------------------------------------------
<<<<<<< HEAD
		template <typename T>
		void setAttributeToElement(const SimTK::Xml::element_iterator &ele_ite, const std::string &attrib_name, const T &value)
=======
		inline void setAttributeToElement(const SimTK::Xml::element_iterator &ele_ite, const std::string &attrib_name, Real value)
>>>>>>> 0c34f42d
		{
			SimTK::Xml::Attribute attr_(attrib_name, SimTK::String(value));
			ele_ite->setAttributeValue(attr_.getName(), attr_.getValue());
		};
<<<<<<< HEAD

		template <int DIMENSION>
		void setAttributeToVectorElement(const SimTK::Xml::element_iterator &ele_ite, const std::string &attrib_name,
										 const Eigen::Matrix<Real, DIMENSION, 1> &value)
=======
		template <int DIMENSION, auto... Rest>
		void setAttributeToElement(const SimTK::Xml::element_iterator &ele_ite, const std::string &attrib_name,
								   const Eigen::Matrix<Real, DIMENSION, 1, Rest...> &value)
>>>>>>> 0c34f42d
		{
			SimTK::Xml::Attribute attr_(attrib_name, SimTK::String(EigenToSimTK(value)));
			ele_ite->setAttributeValue(attr_.getName(), attr_.getValue());
		};
<<<<<<< HEAD

		void setAttributeToElement(const SimTK::Xml::element_iterator &ele_ite, const std::string &attrib_name, const Vec2d &value);
		void setAttributeToElement(const SimTK::Xml::element_iterator &ele_ite, const std::string &attrib_name, const Vec3d &value);

		template <int DIMENSION>
		void setAttributeToMatrixElement(const SimTK::Xml::element_iterator &ele_ite, const std::string &attrib_name,
										 const Eigen::Matrix<Real, DIMENSION, DIMENSION> &value)
=======
		template <int DIMENSION, auto... Rest>
		void setAttributeToElement(const SimTK::Xml::element_iterator &ele_ite, const std::string &attrib_name,
								   const Eigen::Matrix<Real, DIMENSION, DIMENSION, Rest...> &value)
>>>>>>> 0c34f42d
		{
			SimTK::Array_<Real, int> array_(DIMENSION * DIMENSION);
			for (int i = 0; i < DIMENSION; i++)
				for (int j = 0; j < DIMENSION; j++)
					array_[i * DIMENSION + j] = value(i, j);

			SimTK::Xml::Attribute attr_(attrib_name, SimTK::String(array_));
			ele_ite->setAttributeValue(attr_.getName(), attr_.getValue());
		};
<<<<<<< HEAD

		void setAttributeToElement(const SimTK::Xml::element_iterator &ele_ite, const std::string &attrib_name, const Mat2d &value);
		void setAttributeToElement(const SimTK::Xml::element_iterator &ele_ite, const std::string &attrib_name, const Mat3d &value);
=======
		inline void setAttributeToElement(const SimTK::Xml::element_iterator &ele_ite, const std::string &attrib_name, int value)
		{
			SimTK::Xml::Attribute attr_(attrib_name, SimTK::String(value));
			ele_ite->setAttributeValue(attr_.getName(), attr_.getValue());
		};
>>>>>>> 0c34f42d

		//----------------------------------------------------------------------
		//	Get the required attribute value of an element.
		//----------------------------------------------------------------------
<<<<<<< HEAD
		template <typename T>
		void getRequiredAttributeValue(SimTK::Xml::element_iterator &ele_ite_, const std::string &attrib_name, T &value)
		{
			std::string value_in_string = ele_ite_->getRequiredAttributeValue(attrib_name);
			value = SimTK::convertStringTo<T>(value_in_string);
		};

		template <int DIMENSION>
		void getVectorAttributeValue(SimTK::Xml::element_iterator &ele_ite_, const std::string &attrib_name,
									 Eigen::Matrix<Real, DIMENSION, 1> &value)
=======
		inline void getRequiredAttributeValue(SimTK::Xml::element_iterator &ele_ite_, const std::string &attrib_name, Real &value)
		{
			std::string value_in_string = ele_ite_->getRequiredAttributeValue(attrib_name);
			value = SimTK::convertStringTo<Real>(value_in_string);
		};
		template <int DIMENSION, auto... Rest>
		void getRequiredAttributeValue(SimTK::Xml::element_iterator &ele_ite_, const std::string &attrib_name,
									   Eigen::Matrix<Real, DIMENSION, 1, Rest...> &value)
>>>>>>> 0c34f42d
		{
			std::string value_in_string = ele_ite_->getRequiredAttributeValue(attrib_name);
			value = SimTKToEigen(SimTK::convertStringTo<SimTK::Vec<DIMENSION>>(value_in_string));
		};
<<<<<<< HEAD

		void getRequiredAttributeValue(SimTK::Xml::element_iterator &ele_ite_, const std::string &attrib_name, Vec2d &value);
		void getRequiredAttributeValue(SimTK::Xml::element_iterator &ele_ite_, const std::string &attrib_name, Vec3d &value);

		template <int DIMENSION>
		void getMatrixAttributeValue(SimTK::Xml::element_iterator &ele_ite_, const std::string &attrib_name,
									 Eigen::Matrix<Real, DIMENSION, DIMENSION> &value)
=======
		template <int DIMENSION, auto... Rest>
		void getRequiredAttributeValue(SimTK::Xml::element_iterator &ele_ite_, const std::string &attrib_name,
									   Eigen::Matrix<Real, DIMENSION, DIMENSION, Rest...> &value)
>>>>>>> 0c34f42d
		{
			std::string value_in_string = ele_ite_->getRequiredAttributeValue(attrib_name);
			SimTK::Array_<Real, int> array_;
			array_ = SimTK::convertStringTo<SimTK::Array_<Real, int>>(value_in_string);

			if (array_.size() != DIMENSION * DIMENSION)
			{
				std::cout << "\n Error: the dimension of data in XML is not valid" << std::endl;
				std::cout << __FILE__ << ':' << __LINE__ << std::endl;
				exit(1);
			}

			for (int i = 0; i < DIMENSION; i++)
				for (int j = 0; j < DIMENSION; j++)
					value(i, j) = array_[i * DIMENSION + j];
		};
<<<<<<< HEAD

		void getRequiredAttributeValue(SimTK::Xml::element_iterator &ele_ite_, const std::string &attrib_name, Mat2d &value);
		void getRequiredAttributeValue(SimTK::Xml::element_iterator &ele_ite_, const std::string &attrib_name, Mat3d &value);
=======
		inline void getRequiredAttributeValue(SimTK::Xml::element_iterator &ele_ite_, const std::string &attrib_name, int &value)
		{
			std::string value_in_string = ele_ite_->getRequiredAttributeValue(attrib_name);
			value = SimTK::convertStringTo<int>(value_in_string);
		};
>>>>>>> 0c34f42d

		/** Write to XML file */
		void writeToXmlFile(const std::string &filefullpath);
		/**  Load XML file using XML parser. */
		void loadXmlFile(const std::string &filefullpath);
		/** Get the Tag of root element as a string */
		std::string getRootElementTag();
		/** Get the Tag of a element as a string */
		std::string getElementTag(SimTK::Xml::Element &element);
		/** resize of Xml doc */
		void resizeXmlDocForParticles(size_t input_size);
		/** Get the size of Xml doc */
		size_t SizeOfXmlDoc();
		/** Get a reference to a child element */
		SimTK::Xml::Element getChildElement(const std::string &tag);
	};

	/**
	 * @class XMLMemoryIO
	 * @brief The base class defines xml memory data operation.
	 */
	class XmlMemoryIO
	{
	public:
		XmlMemoryIO(){};
		virtual ~XmlMemoryIO(){};

		template <typename T>
		void writeDataToXmlMemory(XmlEngine &xml_engine, SimTK::Xml::Element &element, const DoubleVec<T> &quantity,
								  int snapshot_, int observation_, const std::string &quantity_name, StdVec<std::string> &element_tag)
		{
			for (int snapshot_index = 0; snapshot_index != snapshot_; ++snapshot_index)
			{
				std::string element_name = element_tag[snapshot_index];
				xml_engine.addChildToElement(element, element_name);
				for (int observation_index = 0; observation_index != observation_; ++observation_index)
				{
					SimTK::Xml::element_iterator ele_ite = element.element_begin(element_name);
					std::string attribute_name_ = quantity_name + "_" + std::to_string(observation_index);
					xml_engine.setAttributeToElement(ele_ite, attribute_name_, quantity[snapshot_index][observation_index]);
				}
			}
		};

		template <typename T>
		void writeDataToXmlMemory(XmlEngine &xml_engine, SimTK::Xml::Element &element,
								  std::string element_name, int observation_index, const T &quantity, const std::string &quantity_name)
		{
			SimTK::Xml::element_iterator ele_ite = element.element_begin(element_name);
			std::string attribute_name_ = quantity_name + "_" + std::to_string(observation_index);
			xml_engine.setAttributeToElement(ele_ite, attribute_name_, quantity);
		};

		template <typename T>
		void readDataFromXmlMemory(XmlEngine &xml_engine, SimTK::Xml::Element &element,
								   int observation_index, DoubleVec<T> &result_container, const std::string &quantity_name)
		{
			int snapshot_index = 0;
			SimTK::Xml::element_iterator ele_ite = element.element_begin();
			for (; ele_ite != element.element_end(); ++ele_ite)
			{
				std::string attribute_name_ = quantity_name + "_" + std::to_string(observation_index);
				xml_engine.getRequiredAttributeValue(ele_ite, attribute_name_, result_container[snapshot_index][observation_index]);
				snapshot_index++;
			}
		};

		void readTagFromXmlMemory(SimTK::Xml::Element &element, StdVec<std::string> &element_tag)
		{
			size_t snapshot_index = 0;
			SimTK::Xml::element_iterator ele_ite = element.element_begin();
			for (; ele_ite != element.element_end(); ++ele_ite)
			{
				element_tag[snapshot_index] = ele_ite->getElementTag();
				snapshot_index++;
			}
		};
	};
}

#endif // XML_ENGINE_SIMBODY_H<|MERGE_RESOLUTION|>--- conflicted
+++ resolved
@@ -70,43 +70,23 @@
 		//----------------------------------------------------------------------
 		//	Add an attribute of type string to an xml element.
 		//----------------------------------------------------------------------
-<<<<<<< HEAD
 		template <typename T>
 		void setAttributeToElement(const SimTK::Xml::element_iterator &ele_ite, const std::string &attrib_name, const T &value)
-=======
-		inline void setAttributeToElement(const SimTK::Xml::element_iterator &ele_ite, const std::string &attrib_name, Real value)
->>>>>>> 0c34f42d
 		{
 			SimTK::Xml::Attribute attr_(attrib_name, SimTK::String(value));
 			ele_ite->setAttributeValue(attr_.getName(), attr_.getValue());
 		};
-<<<<<<< HEAD
-
-		template <int DIMENSION>
-		void setAttributeToVectorElement(const SimTK::Xml::element_iterator &ele_ite, const std::string &attrib_name,
-										 const Eigen::Matrix<Real, DIMENSION, 1> &value)
-=======
+
 		template <int DIMENSION, auto... Rest>
 		void setAttributeToElement(const SimTK::Xml::element_iterator &ele_ite, const std::string &attrib_name,
 								   const Eigen::Matrix<Real, DIMENSION, 1, Rest...> &value)
->>>>>>> 0c34f42d
 		{
 			SimTK::Xml::Attribute attr_(attrib_name, SimTK::String(EigenToSimTK(value)));
 			ele_ite->setAttributeValue(attr_.getName(), attr_.getValue());
 		};
-<<<<<<< HEAD
-
-		void setAttributeToElement(const SimTK::Xml::element_iterator &ele_ite, const std::string &attrib_name, const Vec2d &value);
-		void setAttributeToElement(const SimTK::Xml::element_iterator &ele_ite, const std::string &attrib_name, const Vec3d &value);
-
-		template <int DIMENSION>
-		void setAttributeToMatrixElement(const SimTK::Xml::element_iterator &ele_ite, const std::string &attrib_name,
-										 const Eigen::Matrix<Real, DIMENSION, DIMENSION> &value)
-=======
 		template <int DIMENSION, auto... Rest>
 		void setAttributeToElement(const SimTK::Xml::element_iterator &ele_ite, const std::string &attrib_name,
 								   const Eigen::Matrix<Real, DIMENSION, DIMENSION, Rest...> &value)
->>>>>>> 0c34f42d
 		{
 			SimTK::Array_<Real, int> array_(DIMENSION * DIMENSION);
 			for (int i = 0; i < DIMENSION; i++)
@@ -116,22 +96,10 @@
 			SimTK::Xml::Attribute attr_(attrib_name, SimTK::String(array_));
 			ele_ite->setAttributeValue(attr_.getName(), attr_.getValue());
 		};
-<<<<<<< HEAD
-
-		void setAttributeToElement(const SimTK::Xml::element_iterator &ele_ite, const std::string &attrib_name, const Mat2d &value);
-		void setAttributeToElement(const SimTK::Xml::element_iterator &ele_ite, const std::string &attrib_name, const Mat3d &value);
-=======
-		inline void setAttributeToElement(const SimTK::Xml::element_iterator &ele_ite, const std::string &attrib_name, int value)
-		{
-			SimTK::Xml::Attribute attr_(attrib_name, SimTK::String(value));
-			ele_ite->setAttributeValue(attr_.getName(), attr_.getValue());
-		};
->>>>>>> 0c34f42d
 
 		//----------------------------------------------------------------------
 		//	Get the required attribute value of an element.
 		//----------------------------------------------------------------------
-<<<<<<< HEAD
 		template <typename T>
 		void getRequiredAttributeValue(SimTK::Xml::element_iterator &ele_ite_, const std::string &attrib_name, T &value)
 		{
@@ -139,36 +107,17 @@
 			value = SimTK::convertStringTo<T>(value_in_string);
 		};
 
-		template <int DIMENSION>
-		void getVectorAttributeValue(SimTK::Xml::element_iterator &ele_ite_, const std::string &attrib_name,
-									 Eigen::Matrix<Real, DIMENSION, 1> &value)
-=======
-		inline void getRequiredAttributeValue(SimTK::Xml::element_iterator &ele_ite_, const std::string &attrib_name, Real &value)
-		{
-			std::string value_in_string = ele_ite_->getRequiredAttributeValue(attrib_name);
-			value = SimTK::convertStringTo<Real>(value_in_string);
-		};
 		template <int DIMENSION, auto... Rest>
 		void getRequiredAttributeValue(SimTK::Xml::element_iterator &ele_ite_, const std::string &attrib_name,
 									   Eigen::Matrix<Real, DIMENSION, 1, Rest...> &value)
->>>>>>> 0c34f42d
 		{
 			std::string value_in_string = ele_ite_->getRequiredAttributeValue(attrib_name);
 			value = SimTKToEigen(SimTK::convertStringTo<SimTK::Vec<DIMENSION>>(value_in_string));
 		};
-<<<<<<< HEAD
-
-		void getRequiredAttributeValue(SimTK::Xml::element_iterator &ele_ite_, const std::string &attrib_name, Vec2d &value);
-		void getRequiredAttributeValue(SimTK::Xml::element_iterator &ele_ite_, const std::string &attrib_name, Vec3d &value);
-
-		template <int DIMENSION>
-		void getMatrixAttributeValue(SimTK::Xml::element_iterator &ele_ite_, const std::string &attrib_name,
-									 Eigen::Matrix<Real, DIMENSION, DIMENSION> &value)
-=======
+
 		template <int DIMENSION, auto... Rest>
 		void getRequiredAttributeValue(SimTK::Xml::element_iterator &ele_ite_, const std::string &attrib_name,
 									   Eigen::Matrix<Real, DIMENSION, DIMENSION, Rest...> &value)
->>>>>>> 0c34f42d
 		{
 			std::string value_in_string = ele_ite_->getRequiredAttributeValue(attrib_name);
 			SimTK::Array_<Real, int> array_;
@@ -185,17 +134,6 @@
 				for (int j = 0; j < DIMENSION; j++)
 					value(i, j) = array_[i * DIMENSION + j];
 		};
-<<<<<<< HEAD
-
-		void getRequiredAttributeValue(SimTK::Xml::element_iterator &ele_ite_, const std::string &attrib_name, Mat2d &value);
-		void getRequiredAttributeValue(SimTK::Xml::element_iterator &ele_ite_, const std::string &attrib_name, Mat3d &value);
-=======
-		inline void getRequiredAttributeValue(SimTK::Xml::element_iterator &ele_ite_, const std::string &attrib_name, int &value)
-		{
-			std::string value_in_string = ele_ite_->getRequiredAttributeValue(attrib_name);
-			value = SimTK::convertStringTo<int>(value_in_string);
-		};
->>>>>>> 0c34f42d
 
 		/** Write to XML file */
 		void writeToXmlFile(const std::string &filefullpath);
