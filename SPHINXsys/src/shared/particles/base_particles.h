/* -------------------------------------------------------------------------*
*								SPHinXsys									*
* --------------------------------------------------------------------------*
* SPHinXsys (pronunciation: s'finksis) is an acronym from Smoothed Particle	*
* Hydrodynamics for industrial compleX systems. It provides C++ APIs for	*
* physical accurate simulation and aims to model coupled industrial dynamic *
* systems including fluid, solid, multi-body dynamics and beyond with SPH	*
* (smoothed particle hydrodynamics), a meshless computational method using	*
* particle discretization.													*
*																			*
* SPHinXsys is partially funded by German Research Foundation				*
* (Deutsche Forschungsgemeinschaft) DFG HU1527/6-1, HU1527/10-1				*
* and HU1527/12-1.															*
*                                                                           *
* Portions copyright (c) 2017-2020 Technical University of Munich and		*
* the authors' affiliations.												*
*                                                                           *
* Licensed under the Apache License, Version 2.0 (the "License"); you may   *
* not use this file except in compliance with the License. You may obtain a *
* copy of the License at http://www.apache.org/licenses/LICENSE-2.0.        *
*                                                                           *
* --------------------------------------------------------------------------*/
/**
 * @file 	base_particles.h
 * @brief 	This is the base class of SPH particles. The basic data of the particles
 *			is saved in separated large vectors. Each derived class will introduce several extra
 * 			vectors for the new data. Note that there is no class of single particle.
 * @author	Xiangyu Hu and Chi Zhang
 */

#ifndef BASE_PARTICLES_H
#define BASE_PARTICLES_H

#include "base_data_package.h"
#include "sph_data_containers.h"
#include "base_material.h"
#include "xml_engine.h"

#include <fstream>

namespace SPH
{

	class SPHBody;
<<<<<<< HEAD
=======
	class BaseMaterial;
>>>>>>> 4b650f61
	class ParticleGenerator;
	class BodySurface;

	/**
	 * @class BaseParticles
	 * @brief Particles with essential (geometric and kinematic) data.
	 * There are three types of particles， all particles of a same type are saved with continuous memory segments.
	 * The first type is real particles whose states are updated by particle dynamics.
	 * One is buffer particles whose state are not updated by particle dynamics.
	 * Buffer particles are saved behind real particles.
	 * The global value of total_real_particles_ separate the real and buffer particles.
	 * They may be switched from real particles or switch to real particles.
	 * As the memory for both particles are continuous, such switch is achieved at the memory boundary sequentially.
	 * The basic idea is swap the data of the last real particle with the one will be switched particle,
	 * and then switch this swapped last particle as buffer particle by decrease the total_real_particles_ by one.
	 * Switch from buffer particle to real particle is easy. One just need to assign expect state to
	 * the first buffer particle and increase total_real_particles_ by one.
	 * The other is ghost particles whose states are updated according to
	 * boundary condition if their indices are included in the neighbor particle list.
	 * The ghost particles are saved behind the buffer particles.
	 * The global value of real_particles_bound_ separate the sum of real and buffer particles with ghost particles.
	 * The global value of total_ghost_particles_ indicates the total number of ghost particles in use.
	 * It will be initialized to zero before a time step.
	 * In SPHinXsys, the variables registered in general particle data (ParticleData) belong to a heirachy of two layers.
	 * The first is for the global basic physical states to describe the physical process.
	 * These variables are defined within the classes of particles.
	 * The second is for the local, dynamics-method-related variables, which are defined in specific methods,
	 * and are only used by the relevant methods.
	 * There is a rule of single registration, that is, 
	 * a variable is only allowed to be registered with a name once by the function registerAVariable. 
	 * The usage of the second- and third-layer variables is accessed by getVariableByName. 
	 * Such a rule requires careful design of the code.
	 */
	class BaseParticles
	{
	private:
		SharedPtrKeeper<BaseMaterial> base_material_ptr_keeper_;
<<<<<<< HEAD

	public:
		explicit BaseParticles(SPHBody &sph_body,
							   SharedPtr<BaseMaterial> shared_base_material_ptr,
							   SharedPtr<ParticleGenerator> particle_generator);
		virtual ~BaseParticles(){};

		BaseMaterial *base_material_; /**< for dynamic cast in particle data delegation */

		StdLargeVec<Vecd> pos_n_;		  /**< current position */
		StdLargeVec<Vecd> vel_n_;		  /**< current particle velocity */
		StdLargeVec<Vecd> dvel_dt_;		  /**< total acceleration including inner pressure- or stress-induced acceleration and other accelerations */
		StdLargeVec<Vecd> dvel_dt_prior_; /**< other, such as gravity and viscous, accelerations */

=======

	public:
		explicit BaseParticles(SPHBody &sph_body,
							   SharedPtr<BaseMaterial> shared_base_material_ptr,
							   SharedPtr<ParticleGenerator> particle_generator);
		virtual ~BaseParticles(){};

		BaseMaterial *base_material_; /**< for dynamic cast in particle data delegation */

		StdLargeVec<Vecd> pos_0_; /**< initial position */
		StdLargeVec<Vecd> pos_n_;		  /**< current position */
		StdLargeVec<Vecd> vel_n_;		  /**< current particle velocity */
		StdLargeVec<Vecd> dvel_dt_;		  /**< total acceleration including inner pressure- or stress-induced acceleration and other accelerations */
		StdLargeVec<Vecd> dvel_dt_prior_; /**< other, such as gravity and viscous, accelerations */

>>>>>>> 4b650f61
		StdLargeVec<Real> Vol_;	  /**< particle volume */
		StdLargeVec<Real> rho_n_; /**< current particle density */
		StdLargeVec<Real> mass_;  /**< particle mass */
		//----------------------------------------------------------------------
		//Global information for all particles
		//----------------------------------------------------------------------
		Real rho0_;				/**< reference density*/
		Real sigma0_;			/**< reference number density. */
		Real speed_max_;		/**< Maximum particle speed. */
		Real signal_speed_max_; /**< Maximum signal speed.*/
		//----------------------------------------------------------------------
		//Global information for defining particle groups
		//----------------------------------------------------------------------
		size_t total_real_particles_;
		size_t real_particles_bound_; /**< Maximum possible number of real particles. Also the start index of ghost particles. */
		size_t total_ghost_particles_;
		//----------------------------------------------------------------------
		//		Generalized particle data for parameterized management
		//----------------------------------------------------------------------
		ParticleData all_particle_data_;
		ParticleDataMap all_variable_maps_;
		ParticleVariableList variables_to_write_;

		/** register a variable defined in a class (can be non-particle class) */
		template <typename VariableType>
		void registerAVariable(StdLargeVec<VariableType> &variable_addrs,
							   const std::string &variable_name, VariableType initial_value = VariableType(0));

		/** register a variable and copying data from an exist variable */
		template <typename VariableType>
		void registerAVariable(StdLargeVec<VariableType> &variable_addrs,
							   const std::string &new_variable_name, const std::string &old_variable_name);

		/** get a registered variable from particles by its name. return by pointer so that return nullptr if fail. */
		template <typename VariableType>
		StdLargeVec<VariableType> *getVariableByName(std::string variable_name);

		/** add a variable into a particle vairable name list */
		template <typename VariableType>
		void addAVariableNameToList(ParticleVariableList &variable_name_list, std::string variable_name);

		/** add a variable into the list for state output */
		template <typename VariableType>
		void addAVariableToWrite(std::string variable_name);

		/** add a variable into the list for restart */
		template <typename VariableType>
		void addAVariableToRestart(std::string variable_name);

		//----------------------------------------------------------------------
		//		Particle data for sorting
		//----------------------------------------------------------------------
		StdLargeVec<size_t> sequence_;
		StdLargeVec<size_t> sorted_id_;
		StdLargeVec<size_t> unsorted_id_;
		ParticleData sortable_data_;
		ParticleDataMap sortable_variable_maps_;

		/** register an already defined variable as sortable */
		template <typename VariableType>
		void registerASortableVariable(std::string variable_name);

		SPHBody *getSPHBody() { return sph_body_; };
		void initializeABaseParticle(Vecd pnt, Real Vol_0);
		void addBufferParticles(size_t buffer_size);
		void copyFromAnotherParticle(size_t this_index, size_t another_index);
		void updateFromAnotherParticle(size_t this_index, size_t another_index);
		size_t insertAGhostParticle(size_t index_i);
		void switchToBufferParticle(size_t index_i);

<<<<<<< HEAD

		/** Write particle data in Vtu format for Paraview. */
		virtual void writeParticlesToVtuFile(std::ostream& output_file);
		/** Write particle data in Vtp format for Paraview. */
		virtual void writeParticlesToVtpFile(std::ofstream &output_file);
		/** Write particle data in PLT format for Tecplot. */
		void writeParticlesToPltFile(std::ofstream &output_file);
		/** Write only surface particle data in VTU format for Paraview. TODO: this should be generalized for body part by particles */
		virtual void writeSurfaceParticlesToVtuFile(std::ofstream& output_file, BodySurface& surface_particles);
=======
		/** Write particle data in Vtu format for Paraview. */
		virtual void writeParticlesToVtuFile(std::ostream& output_file);
		/** Write particle data in Vtp format for Paraview. */
		virtual void writeParticlesToVtpFile(std::ostream &output_file);
		/** Write particle data in PLT format for Tecplot. */
		void writeParticlesToPltFile(std::ofstream &output_file);
		/** Write only surface particle data in VTU format for Paraview. TODO: this should be generalized for body part by particles */
		virtual void writeSurfaceParticlesToVtuFile(std::ostream& output_file, BodySurface& surface_particles);
>>>>>>> 4b650f61

		void resizeXmlDocForParticles(XmlEngine &xml_engine);
		void writeParticlesToXmlForRestart(std::string &filefullpath);
		void readParticleFromXmlForRestart(std::string &filefullpath);
		XmlEngine *getReloadXmlEngine() { return &reload_xml_engine_; };
		void writeToXmlForReloadParticle(std::string &filefullpath);
		void readFromXmlForReloadParticle(std::string &filefullpath);

		virtual BaseParticles *ThisObjectPtr() { return this; };

		/** Normalize the kernel gradient. */
		virtual Vecd normalizeKernelGradient(size_t particle_index_i, Vecd &kernel_gradient) { return kernel_gradient; };
		/** Get the kernel gradient in weak form. */
		virtual Vecd getKernelGradient(size_t particle_index_i, size_t particle_index_j,
									   Real dW_ij, Vecd &e_ij)
		{
			return dW_ij * e_ij;
		};

	protected:
		SPHBody *sph_body_; /**< The body in which the particles belongs to. */
		std::string body_name_;
		XmlEngine restart_xml_engine_;
		XmlEngine reload_xml_engine_;
		ParticleVariableList variables_to_restart_;
		void addAParticleEntry();

		virtual void writePltFileHeader(std::ofstream &output_file);
		virtual void writePltFileParticleData(std::ofstream &output_file, size_t index_i);

		/** Fill a particle variable with default data. */
		template <typename VariableType>
		struct addAParticleDataValue
		{
			void operator()(ParticleData &particle_data) const;
		};

		/** Copy a particle variable value from another particle. */
		template <typename VariableType>
		struct copyAParticleDataValue
		{
			void operator()(ParticleData &particle_data, size_t this_index, size_t another_index) const;
		};

		ParticleDataOperation<addAParticleDataValue> add_a_particle_value_;
		ParticleDataOperation<copyAParticleDataValue> copy_a_particle_value_;
	};

	struct WriteAParticleVariableToXml
	{
		XmlEngine &xml_engine_;
		size_t &total_real_particles_;
		WriteAParticleVariableToXml(XmlEngine &xml_engine, size_t &total_real_particles)
			: xml_engine_(xml_engine), total_real_particles_(total_real_particles){};

		template <typename VariableType>
		void operator()(std::string &variable_name, StdLargeVec<VariableType> &variable) const;
	};

	struct ReadAParticleVariableFromXml
	{
		XmlEngine &xml_engine_;
		size_t &total_real_particles_;
		ReadAParticleVariableFromXml(XmlEngine &xml_engine, size_t &total_real_particles)
			: xml_engine_(xml_engine), total_real_particles_(total_real_particles){};

		template <typename VariableType>
		void operator()(std::string &variable_name, StdLargeVec<VariableType> &variable) const;
	};
}
#endif //BASE_PARTICLES_H<|MERGE_RESOLUTION|>--- conflicted
+++ resolved
@@ -42,10 +42,7 @@
 {
 
 	class SPHBody;
-<<<<<<< HEAD
-=======
 	class BaseMaterial;
->>>>>>> 4b650f61
 	class ParticleGenerator;
 	class BodySurface;
 
@@ -83,7 +80,6 @@
 	{
 	private:
 		SharedPtrKeeper<BaseMaterial> base_material_ptr_keeper_;
-<<<<<<< HEAD
 
 	public:
 		explicit BaseParticles(SPHBody &sph_body,
@@ -93,28 +89,12 @@
 
 		BaseMaterial *base_material_; /**< for dynamic cast in particle data delegation */
 
-		StdLargeVec<Vecd> pos_n_;		  /**< current position */
-		StdLargeVec<Vecd> vel_n_;		  /**< current particle velocity */
-		StdLargeVec<Vecd> dvel_dt_;		  /**< total acceleration including inner pressure- or stress-induced acceleration and other accelerations */
-		StdLargeVec<Vecd> dvel_dt_prior_; /**< other, such as gravity and viscous, accelerations */
-
-=======
-
-	public:
-		explicit BaseParticles(SPHBody &sph_body,
-							   SharedPtr<BaseMaterial> shared_base_material_ptr,
-							   SharedPtr<ParticleGenerator> particle_generator);
-		virtual ~BaseParticles(){};
-
-		BaseMaterial *base_material_; /**< for dynamic cast in particle data delegation */
-
 		StdLargeVec<Vecd> pos_0_; /**< initial position */
 		StdLargeVec<Vecd> pos_n_;		  /**< current position */
 		StdLargeVec<Vecd> vel_n_;		  /**< current particle velocity */
 		StdLargeVec<Vecd> dvel_dt_;		  /**< total acceleration including inner pressure- or stress-induced acceleration and other accelerations */
 		StdLargeVec<Vecd> dvel_dt_prior_; /**< other, such as gravity and viscous, accelerations */
 
->>>>>>> 4b650f61
 		StdLargeVec<Real> Vol_;	  /**< particle volume */
 		StdLargeVec<Real> rho_n_; /**< current particle density */
 		StdLargeVec<Real> mass_;  /**< particle mass */
@@ -185,17 +165,6 @@
 		size_t insertAGhostParticle(size_t index_i);
 		void switchToBufferParticle(size_t index_i);
 
-<<<<<<< HEAD
-
-		/** Write particle data in Vtu format for Paraview. */
-		virtual void writeParticlesToVtuFile(std::ostream& output_file);
-		/** Write particle data in Vtp format for Paraview. */
-		virtual void writeParticlesToVtpFile(std::ofstream &output_file);
-		/** Write particle data in PLT format for Tecplot. */
-		void writeParticlesToPltFile(std::ofstream &output_file);
-		/** Write only surface particle data in VTU format for Paraview. TODO: this should be generalized for body part by particles */
-		virtual void writeSurfaceParticlesToVtuFile(std::ofstream& output_file, BodySurface& surface_particles);
-=======
 		/** Write particle data in Vtu format for Paraview. */
 		virtual void writeParticlesToVtuFile(std::ostream& output_file);
 		/** Write particle data in Vtp format for Paraview. */
@@ -204,7 +173,6 @@
 		void writeParticlesToPltFile(std::ofstream &output_file);
 		/** Write only surface particle data in VTU format for Paraview. TODO: this should be generalized for body part by particles */
 		virtual void writeSurfaceParticlesToVtuFile(std::ostream& output_file, BodySurface& surface_particles);
->>>>>>> 4b650f61
 
 		void resizeXmlDocForParticles(XmlEngine &xml_engine);
 		void writeParticlesToXmlForRestart(std::string &filefullpath);
