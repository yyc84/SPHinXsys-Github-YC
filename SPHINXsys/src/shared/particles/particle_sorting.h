/* -------------------------------------------------------------------------*
 *								SPHinXsys									*
 * -------------------------------------------------------------------------*
 * SPHinXsys (pronunciation: s'finksis) is an acronym from Smoothed Particle*
 * Hydrodynamics for industrial compleX systems. It provides C++ APIs for	*
 * physical accurate simulation and aims to model coupled industrial dynamic*
 * systems including fluid, solid, multi-body dynamics and beyond with SPH	*
 * (smoothed particle hydrodynamics), a meshless computational method using	*
 * particle discretization.													*
 *																			*
 * SPHinXsys is partially funded by German Research Foundation				*
 * (Deutsche Forschungsgemeinschaft) DFG HU1527/6-1, HU1527/10-1,			*
 *  HU1527/12-1 and HU1527/12-4												*
 *                                                                          *
 * Portions copyright (c) 2017-2022 Technical University of Munich and		*
 * the authors' affiliations.												*
 *                                                                          *
 * Licensed under the Apache License, Version 2.0 (the "License"); you may  *
 * not use this file except in compliance with the License. You may obtain a*
 * copy of the License at http://www.apache.org/licenses/LICENSE-2.0.       *
 *                                                                          *
 * ------------------------------------------------------------------------*/
/**
 * @file particle_sorting.h
 * @brief Here gives the classes for particle sorting.
 * @author	Chi ZHang and Xiangyu Hu
 */

#ifndef PARTICLE_SORTING_H
#define PARTICLE_SORTING_H

#include "base_data_package.h"
#include "sph_data_containers.h"

  /** this is a reformulation of tbb parallel_sort for particle data */
namespace tbb
{
	namespace interface9
	{
		/** sorting particle */
		template <typename RandomAccessIterator, typename Compare, typename SwapType>
		class QuickSortParticleRange
		{
<<<<<<< HEAD
			inline size_t median_of_three(const RandomAccessIterator &array, size_t l, size_t m, size_t r) const
			{
				return comp_(array[l], array[m]) ? (comp_(array[m], array[r]) ? m : (comp_(array[l], array[r]) ? r : l))
													: (comp_(array[r], array[m]) ? m : (comp_(array[r], array[l]) ? r : l));
			}

			inline size_t PseudoMedianOfNine(const RandomAccessIterator &array, const QuickSortParticleRange &range) const
			{
				size_t offset = range.size_ / 8u;
				return median_of_three(array,
										median_of_three(array, 0, offset, offset * 2),
										median_of_three(array, offset * 3, offset * 4, offset * 5),
										median_of_three(array, offset * 6, offset * 7, range.size_ - 1));
			}

			size_t splitRange(QuickSortParticleRange &range)
=======
			inline size_t median_of_three(const RandomAccessIterator& array, size_t l, size_t m, size_t r) const
			{
				return comp_(array[l], array[m]) ? (comp_(array[m], array[r]) ? m : (comp_(array[l], array[r]) ? r : l))
					: (comp_(array[r], array[m]) ? m : (comp_(array[r], array[l]) ? r : l));
			}

			inline size_t PseudoMedianOfNine(const RandomAccessIterator& array, const QuickSortParticleRange& range) const
			{
				size_t offset = range.size_ / 8u;
				return median_of_three(array,
					median_of_three(array, 0, offset, offset * 2),
					median_of_three(array, offset * 3, offset * 4, offset * 5),
					median_of_three(array, offset * 6, offset * 7, range.size_ - 1));
			}

			size_t splitRange(QuickSortParticleRange& range)
>>>>>>> cf40934f
			{
				RandomAccessIterator array = range.begin_;
				RandomAccessIterator key0 = range.begin_;
				size_t m = PseudoMedianOfNine(array, range);
				if (m)
					swap_sortable_particle_data_(array, array + m);

				size_t i = 0;
				size_t j = range.size_;
				// Partition interval [i+1,j-1] with key *key0.
				for (;;)
				{
					__TBB_ASSERT(i < j, nullptr);
					// Loop must terminate since array[l]==*key0.
					do
					{
						--j;
						__TBB_ASSERT(i <= j, "bad ordering relation?");
					} while (comp_(*key0, array[j]));
					do
					{
						__TBB_ASSERT(i <= j, nullptr);
						if (i == j)
							goto quick_sort_particle_partition;
						++i;
					} while (comp_(array[i], *key0));
					if (i == j)
						goto quick_sort_particle_partition;
					swap_sortable_particle_data_(array + i, array + j);
				}
			quick_sort_particle_partition:
				// Put the partition key were it belongs
				swap_sortable_particle_data_(array + j, key0);
				// array[l..j) is less or equal to key.
				// array(j..r) is greater or equal to key.
				// array[j] is equal to key
				i = j + 1;
				size_t new_range_size = range.size_ - i;
				range.size_ = j;
				return new_range_size;
			}

		public:
			void operator=(const QuickSortParticleRange&) = delete;
			QuickSortParticleRange(const QuickSortParticleRange&) = default;
			QuickSortParticleRange() = default;
<<<<<<< HEAD
			
			static const size_t grainsize_ = 500;
			const Compare &comp_;
			SwapType &swap_sortable_particle_data_;
			size_t size_;
			RandomAccessIterator begin_;

			QuickSortParticleRange(RandomAccessIterator begin,
									size_t size, const Compare &compare, SwapType &swap_particle_data)
				: comp_(compare), swap_sortable_particle_data_(swap_particle_data),
					size_(size), begin_(begin) {}

			bool empty() const { return size_ == 0; }
			bool is_divisible() const { return size_ >= grainsize_; }

			QuickSortParticleRange(QuickSortParticleRange &range, split)
				: comp_(range.comp_), swap_sortable_particle_data_(range.swap_sortable_particle_data_), size_(splitRange(range))
					// +1 accounts for the pivot element, which is at its correct place
					// already and, therefore, is not included into subranges.
					,
					begin_(range.begin_ + range.size_ + 1)
=======

			static const size_t grainsize_ = 500;
			const Compare& comp_;
			SwapType& swap_sortable_particle_data_;
			size_t size_;
			RandomAccessIterator begin_;

			QuickSortParticleRange(RandomAccessIterator begin,
				size_t size, const Compare& compare, SwapType& swap_particle_data)
				: comp_(compare), swap_sortable_particle_data_(swap_particle_data),
				size_(size), begin_(begin) {}

			bool empty() const { return size_ == 0; }
			bool is_divisible() const { return size_ >= grainsize_; }

			QuickSortParticleRange(QuickSortParticleRange& range, split)
				: comp_(range.comp_), swap_sortable_particle_data_(range.swap_sortable_particle_data_), size_(splitRange(range))
				// +1 accounts for the pivot element, which is at its correct place
				// already and, therefore, is not included into subranges.
				,
				begin_(range.begin_ + range.size_ + 1)
>>>>>>> cf40934f
			{
			}
		};

		/*
		Description : QuickSort in Iterator format
		Link        : https://stackoverflow.com/a/54976413/3547485
		Ref			: http://www.cs.fsu.edu/~lacher/courses/COP4531/lectures/sorts/slide09.html
		*/
		template <typename RandomAccessIterator, typename Compare, typename SwapType>
<<<<<<< HEAD
		RandomAccessIterator Partition(RandomAccessIterator first, RandomAccessIterator last, Compare &compare, SwapType &swap_particle_data)
=======
		RandomAccessIterator Partition(RandomAccessIterator first, RandomAccessIterator last, Compare& compare, SwapType& swap_particle_data)
>>>>>>> cf40934f
		{
			auto pivot = std::prev(last, 1);
			auto i = first;
			for (auto j = first; j != pivot; ++j)
			{
				// bool format
				if (compare(*j, *pivot))
				{
					swap_particle_data(i++, j);
				}
			}
			swap_particle_data(i, pivot);
			return i;
		}

		template <typename RandomAccessIterator, typename Compare, typename SwapType>
<<<<<<< HEAD
		void SerialQuickSort(RandomAccessIterator first, RandomAccessIterator last, Compare &compare, SwapType &swap_particle_data)
=======
		void SerialQuickSort(RandomAccessIterator first, RandomAccessIterator last, Compare& compare, SwapType& swap_particle_data)
>>>>>>> cf40934f
		{
			if (std::distance(first, last) > 1)
			{
				RandomAccessIterator bound = Partition(first, last, compare, swap_particle_data);
				SerialQuickSort(first, bound, compare, swap_particle_data);
				SerialQuickSort(bound + 1, last, compare, swap_particle_data);
			}
		}

		/*
		Description : Insertsort in Iterator format
		Link        : http://www.codecodex.com/wiki/Insertion_sort
		*/
<<<<<<< HEAD

		template <typename RandomAccessIterator, typename Compare, typename SwapType>
		void InsertionSort(RandomAccessIterator First, RandomAccessIterator Last, Compare &compare, SwapType &swap_particle_data)
		{
			RandomAccessIterator min = First;
			for (RandomAccessIterator i = First + 1; i < Last; ++i)
				if (compare(*i, *min))
					min = i;

=======

		template <typename RandomAccessIterator, typename Compare, typename SwapType>
		void InsertionSort(RandomAccessIterator First, RandomAccessIterator Last, Compare& compare, SwapType& swap_particle_data)
		{
			RandomAccessIterator min = First;
			for (RandomAccessIterator i = First + 1; i < Last; ++i)
				if (compare(*i, *min))
					min = i;

>>>>>>> cf40934f
			swap_particle_data(First, min);
			while (++First < Last)
				for (RandomAccessIterator j = First; compare(*j, *(j - 1)); --j)
					swap_particle_data((j - 1), j);
		}

		/** Body class used to sort elements in a range that is smaller than the grainsize. */
		template <typename RandomAccessIterator, typename Compare, typename SwapType>
		struct QuickSortParticleBody
		{
<<<<<<< HEAD
			void operator()(const QuickSortParticleRange<RandomAccessIterator, Compare, SwapType> &range) const
=======
			void operator()(const QuickSortParticleRange<RandomAccessIterator, Compare, SwapType>& range) const
>>>>>>> cf40934f
			{
				SerialQuickSort(range.begin_, range.begin_ + range.size_, range.comp_, range.swap_sortable_particle_data_);
			}
		};
	}
}
/**
 * SPH implementation. 
 */
namespace SPH
{
	class BaseParticles;

	template <typename VariableType>
	struct swapParticleDataValue
	{
		void operator()(ParticleData& particle_data, size_t index_a, size_t index_b) const
		{
			constexpr int type_index = DataTypeIndex<VariableType>::value;

			StdVec<StdLargeVec<VariableType>*> variables = std::get<type_index>(particle_data);
			for (size_t i = 0; i != variables.size(); ++i)
			{
				StdLargeVec<VariableType>& variable = *variables[i];
				std::swap(variable[index_a], variable[index_b]);
			}
		};
	};

	/**
	 * @class CompareParticleSequence
	 * @brief compare the sequence of two particles
	 */
	struct CompareParticleSequence
	{
		bool operator()(const size_t& x, const size_t& y) const
		{
			return x < y;
		};
	};

	/**
	 * @class SwapSortableParticleData
	 * @brief swap sortable particle data according to a sequence
	 */
	class SwapSortableParticleData
	{
	protected:
		StdLargeVec<size_t>& sequence_;
		StdLargeVec<size_t>& unsorted_id_;
		ParticleData& sortable_data_;
		DataAssembleOperation<swapParticleDataValue> swap_particle_data_value_;

	public:
		explicit SwapSortableParticleData(BaseParticles& base_particles);
		~SwapSortableParticleData() {};

		/** the operator overload for swapping particle data.
		 *  the arguments are the same with std::iter_swap
		 */
		void operator()(size_t* a, size_t* b);
	};

	/**
	 * @class ParticleSorting
	 * @brief The class for sorting particle according a given sequence.
	 */
	class ParticleSorting
	{
	protected:
		BaseParticles& base_particles_;

		/** using pointer because it is constructed after particles. */
		SwapSortableParticleData swap_sortable_particle_data_;
		CompareParticleSequence compare_;
		tbb::interface9::QuickSortParticleRange<
<<<<<<< HEAD
			size_t *, CompareParticleSequence, SwapSortableParticleData> quick_sort_particle_range_;
		tbb::interface9::QuickSortParticleBody<
			size_t *, CompareParticleSequence, SwapSortableParticleData>
=======
			size_t*, CompareParticleSequence, SwapSortableParticleData> quick_sort_particle_range_;
		tbb::interface9::QuickSortParticleBody<
			size_t*, CompareParticleSequence, SwapSortableParticleData>
>>>>>>> cf40934f
			quick_sort_particle_body_;

	public:
		// the construction is before particles
		explicit ParticleSorting(BaseParticles& base_particles);
		virtual ~ParticleSorting() {};
		/** sorting particle data according to the cell location of particles */
		virtual void sortingParticleData(size_t* begin, size_t size);
		/** update the reference of sorted data from unsorted data */
		virtual void updateSortedId();
	};
}
#endif // PARTICLE_SORTING_H<|MERGE_RESOLUTION|>--- conflicted
+++ resolved
@@ -41,7 +41,6 @@
 		template <typename RandomAccessIterator, typename Compare, typename SwapType>
 		class QuickSortParticleRange
 		{
-<<<<<<< HEAD
 			inline size_t median_of_three(const RandomAccessIterator &array, size_t l, size_t m, size_t r) const
 			{
 				return comp_(array[l], array[m]) ? (comp_(array[m], array[r]) ? m : (comp_(array[l], array[r]) ? r : l))
@@ -58,24 +57,6 @@
 			}
 
 			size_t splitRange(QuickSortParticleRange &range)
-=======
-			inline size_t median_of_three(const RandomAccessIterator& array, size_t l, size_t m, size_t r) const
-			{
-				return comp_(array[l], array[m]) ? (comp_(array[m], array[r]) ? m : (comp_(array[l], array[r]) ? r : l))
-					: (comp_(array[r], array[m]) ? m : (comp_(array[r], array[l]) ? r : l));
-			}
-
-			inline size_t PseudoMedianOfNine(const RandomAccessIterator& array, const QuickSortParticleRange& range) const
-			{
-				size_t offset = range.size_ / 8u;
-				return median_of_three(array,
-					median_of_three(array, 0, offset, offset * 2),
-					median_of_three(array, offset * 3, offset * 4, offset * 5),
-					median_of_three(array, offset * 6, offset * 7, range.size_ - 1));
-			}
-
-			size_t splitRange(QuickSortParticleRange& range)
->>>>>>> cf40934f
 			{
 				RandomAccessIterator array = range.begin_;
 				RandomAccessIterator key0 = range.begin_;
@@ -122,7 +103,6 @@
 			void operator=(const QuickSortParticleRange&) = delete;
 			QuickSortParticleRange(const QuickSortParticleRange&) = default;
 			QuickSortParticleRange() = default;
-<<<<<<< HEAD
 			
 			static const size_t grainsize_ = 500;
 			const Compare &comp_;
@@ -144,29 +124,6 @@
 					// already and, therefore, is not included into subranges.
 					,
 					begin_(range.begin_ + range.size_ + 1)
-=======
-
-			static const size_t grainsize_ = 500;
-			const Compare& comp_;
-			SwapType& swap_sortable_particle_data_;
-			size_t size_;
-			RandomAccessIterator begin_;
-
-			QuickSortParticleRange(RandomAccessIterator begin,
-				size_t size, const Compare& compare, SwapType& swap_particle_data)
-				: comp_(compare), swap_sortable_particle_data_(swap_particle_data),
-				size_(size), begin_(begin) {}
-
-			bool empty() const { return size_ == 0; }
-			bool is_divisible() const { return size_ >= grainsize_; }
-
-			QuickSortParticleRange(QuickSortParticleRange& range, split)
-				: comp_(range.comp_), swap_sortable_particle_data_(range.swap_sortable_particle_data_), size_(splitRange(range))
-				// +1 accounts for the pivot element, which is at its correct place
-				// already and, therefore, is not included into subranges.
-				,
-				begin_(range.begin_ + range.size_ + 1)
->>>>>>> cf40934f
 			{
 			}
 		};
@@ -177,11 +134,7 @@
 		Ref			: http://www.cs.fsu.edu/~lacher/courses/COP4531/lectures/sorts/slide09.html
 		*/
 		template <typename RandomAccessIterator, typename Compare, typename SwapType>
-<<<<<<< HEAD
 		RandomAccessIterator Partition(RandomAccessIterator first, RandomAccessIterator last, Compare &compare, SwapType &swap_particle_data)
-=======
-		RandomAccessIterator Partition(RandomAccessIterator first, RandomAccessIterator last, Compare& compare, SwapType& swap_particle_data)
->>>>>>> cf40934f
 		{
 			auto pivot = std::prev(last, 1);
 			auto i = first;
@@ -198,11 +151,7 @@
 		}
 
 		template <typename RandomAccessIterator, typename Compare, typename SwapType>
-<<<<<<< HEAD
 		void SerialQuickSort(RandomAccessIterator first, RandomAccessIterator last, Compare &compare, SwapType &swap_particle_data)
-=======
-		void SerialQuickSort(RandomAccessIterator first, RandomAccessIterator last, Compare& compare, SwapType& swap_particle_data)
->>>>>>> cf40934f
 		{
 			if (std::distance(first, last) > 1)
 			{
@@ -216,7 +165,6 @@
 		Description : Insertsort in Iterator format
 		Link        : http://www.codecodex.com/wiki/Insertion_sort
 		*/
-<<<<<<< HEAD
 
 		template <typename RandomAccessIterator, typename Compare, typename SwapType>
 		void InsertionSort(RandomAccessIterator First, RandomAccessIterator Last, Compare &compare, SwapType &swap_particle_data)
@@ -226,17 +174,6 @@
 				if (compare(*i, *min))
 					min = i;
 
-=======
-
-		template <typename RandomAccessIterator, typename Compare, typename SwapType>
-		void InsertionSort(RandomAccessIterator First, RandomAccessIterator Last, Compare& compare, SwapType& swap_particle_data)
-		{
-			RandomAccessIterator min = First;
-			for (RandomAccessIterator i = First + 1; i < Last; ++i)
-				if (compare(*i, *min))
-					min = i;
-
->>>>>>> cf40934f
 			swap_particle_data(First, min);
 			while (++First < Last)
 				for (RandomAccessIterator j = First; compare(*j, *(j - 1)); --j)
@@ -247,11 +184,7 @@
 		template <typename RandomAccessIterator, typename Compare, typename SwapType>
 		struct QuickSortParticleBody
 		{
-<<<<<<< HEAD
 			void operator()(const QuickSortParticleRange<RandomAccessIterator, Compare, SwapType> &range) const
-=======
-			void operator()(const QuickSortParticleRange<RandomAccessIterator, Compare, SwapType>& range) const
->>>>>>> cf40934f
 			{
 				SerialQuickSort(range.begin_, range.begin_ + range.size_, range.comp_, range.swap_sortable_particle_data_);
 			}
@@ -328,15 +261,9 @@
 		SwapSortableParticleData swap_sortable_particle_data_;
 		CompareParticleSequence compare_;
 		tbb::interface9::QuickSortParticleRange<
-<<<<<<< HEAD
 			size_t *, CompareParticleSequence, SwapSortableParticleData> quick_sort_particle_range_;
 		tbb::interface9::QuickSortParticleBody<
 			size_t *, CompareParticleSequence, SwapSortableParticleData>
-=======
-			size_t*, CompareParticleSequence, SwapSortableParticleData> quick_sort_particle_range_;
-		tbb::interface9::QuickSortParticleBody<
-			size_t*, CompareParticleSequence, SwapSortableParticleData>
->>>>>>> cf40934f
 			quick_sort_particle_body_;
 
 	public:
