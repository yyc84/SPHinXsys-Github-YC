--- conflicted
+++ resolved
@@ -52,19 +52,10 @@
 		StdVec<StdLargeVec<Real> *> reactive_species_;
 
 	public:
-<<<<<<< HEAD
-		StdVec<StdLargeVec<Real>> species_n_;	 /**< array of diffusion/reaction scalars */
-		StdVec<StdLargeVec<Real>> diffusion_dt_; /**< array of the time derivative of diffusion species */
-		StdLargeVec<Real> external_diffusion_dt_; /**< array of the time derivative of diffusion species */
-		StdLargeVec<Real> external_diffusion_dt_sum_; /**< array of the time derivative of diffusion species */
-		StdLargeVec<Real> thermal_conductivity_; /**< array of the time derivative of diffusion species */
-		DiffusionReaction<BaseMaterialType, NUM_SPECIES> &diffusion_reaction_material_;
-=======
 		StdVec<StdLargeVec<Real>> all_species_; /**< array of diffusion/reaction scalars */
 		DiffusionReactionMaterialType &diffusion_reaction_material_;
 		static constexpr int NumReactiveSpecies = DiffusionReactionMaterialType::NumReactiveSpecies;
 		typedef DiffusionReactionMaterialType DiffusionReactionMaterial;
->>>>>>> 065b6e29
 
 		DiffusionReactionParticles(SPHBody &sph_body, DiffusionReactionMaterialType *diffusion_reaction_material)
 			: BaseParticlesType(sph_body, diffusion_reaction_material),
@@ -72,13 +63,6 @@
 			  species_indexes_map_(diffusion_reaction_material->AllSpeciesIndexMap()),
 			  diffusion_reaction_material_(*diffusion_reaction_material)
 		{
-<<<<<<< HEAD
-			species_n_.resize(number_of_species_);
-			diffusion_dt_.resize(number_of_diffusion_species_);
-			thermal_conductivity_.resize(number_of_diffusion_species_);
-			external_diffusion_dt_.resize(number_of_diffusion_species_);
-			external_diffusion_dt_sum_.resize(number_of_diffusion_species_);
-=======
 			all_species_.resize(all_species_names_.size());
 			const IndexVector &diffusion_species_indexes = diffusion_reaction_material_.DiffusionSpeciesIndexes();
 			const IndexVector &gradient_species_indexes = diffusion_reaction_material_.GradientSpeciesIndexes();
@@ -93,7 +77,6 @@
 			{
 				reactive_species_.push_back(&all_species_[reactive_species_indexes[i]]);
 			}
->>>>>>> 065b6e29
 		};
 		virtual ~DiffusionReactionParticles(){};
 
@@ -117,28 +100,6 @@
 				/** add species to basic output particle data. */
 				this->template addVariableToWrite<Real>(itr->first);
 			}
-<<<<<<< HEAD
-			
-			this->registerVariable(external_diffusion_dt_sum_, "HeatFlux");
-			this->registerVariable(thermal_conductivity_, "ThermalConductivity");
-			
-			this->template addVariableToWrite<Real>("HeatFlux");
-			this->template addVariableToWrite<Real>("ThermalConductivity");
-			 
-			
-			for (size_t m = 0; m < number_of_diffusion_species_; ++m)
-			{
-				constexpr int type_index = DataTypeIndex<Real>::value;
-				/** 
-				 * register reactive change rate terms without giving variable name
-				 */
-				std::get<type_index>(this->all_particle_data_).push_back(&diffusion_dt_[m]);
-				diffusion_dt_[m].resize(this->real_particles_bound_, Real(0));
-				std::get<type_index>(this->all_particle_data_).push_back(&external_diffusion_dt_);
-				external_diffusion_dt_.resize(this->real_particles_bound_, Real(0));
-			}
-=======
->>>>>>> 065b6e29
 		};
 
 		virtual DiffusionReactionParticles<BaseParticlesType, DiffusionReactionMaterialType> *ThisObjectPtr() override { return this; };
