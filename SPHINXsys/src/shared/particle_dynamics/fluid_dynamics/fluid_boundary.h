/* -------------------------------------------------------------------------*
 *								SPHinXsys									*
 * -------------------------------------------------------------------------*
 * SPHinXsys (pronunciation: s'finksis) is an acronym from Smoothed Particle*
 * Hydrodynamics for industrial compleX systems. It provides C++ APIs for	*
 * physical accurate simulation and aims to model coupled industrial dynamic*
 * systems including fluid, solid, multi-body dynamics and beyond with SPH	*
 * (smoothed particle hydrodynamics), a meshless computational method using	*
 * particle discretization.													*
 *																			*
 * SPHinXsys is partially funded by German Research Foundation				*
 * (Deutsche Forschungsgemeinschaft) DFG HU1527/6-1, HU1527/10-1,			*
 *  HU1527/12-1 and HU1527/12-4													*
 *                                                                          *
 * Portions copyright (c) 2017-2022 Technical University of Munich and		*
 * the authors' affiliations.												*
 *                                                                          *
 * Licensed under the Apache License, Version 2.0 (the "License"); you may  *
 * not use this file except in compliance with the License. You may obtain a*
 * copy of the License at http://www.apache.org/licenses/LICENSE-2.0.       *
 *                                                                          *
 * ------------------------------------------------------------------------*/
/**
 * @file 	fluid_boundary.h
 * @brief 	Here, we define the boundary condition classes for fluid dynamics.
 * @details The boundary conditions very often based on different types of buffers.
 * @author	Chi Zhang and Xiangyu Hu
 */

#ifndef FLUID_BOUNDARY_H
#define FLUID_BOUNDARY_H

#include "fluid_dynamics_inner.h"

#include <mutex>

namespace SPH
{
    namespace fluid_dynamics
    {
        /**
         * @class BaseFlowBoundaryCondition
         * @brief Base class for all boundary conditions.
         */
        class BaseFlowBoundaryCondition : public BaseLocalDynamics<BodyPartByCell>, public FluidDataSimple
        {
        public:
            BaseFlowBoundaryCondition(BodyPartByCell &body_part);
            virtual ~BaseFlowBoundaryCondition(){};

        protected:
            StdLargeVec<Real> &rho_, &p_;
            StdLargeVec<Vecd> &pos_, &vel_;
        };

        /**
         * @class FlowVelocityBuffer
         * @brief Flow buffer in which the particle velocity relaxes to a given target profile.
         * This technique will be used for applying several boundary conditions,
         * such as freestream, inflow, damping boundary conditions.
         */
        class FlowVelocityBuffer : public BaseFlowBoundaryCondition
        {
        public:
            FlowVelocityBuffer(BodyPartByCell &body_part, Real relaxation_rate = 0.3);
            virtual ~FlowVelocityBuffer(){};
            void update(size_t index_i, Real dt = 0.0);

        protected:
            /** default value is 0.3 suggests reaching target profile in several time steps */
            Real relaxation_rate_;

            /** Profile to be defined in applications,
             * argument parameters and return value are in frame (local) coordinate */
            virtual Vecd getTargetVelocity(Vecd &position, Vecd &velocity) = 0;
        };

        /**
         * @class   InflowVelocityCondition
         * @brief   Inflow boundary condition which imposes directly to a given velocity profile.
         *          TargetVelocity gives the velocity profile along the inflow direction,
         *          i.e. x direction in local frame.
         */
        template <typename TargetVelocity>
        class InflowVelocityCondition : public BaseFlowBoundaryCondition
        {
        public:
            /** default parameter indicates prescribe velocity */
            explicit InflowVelocityCondition(BodyAlignedBoxByCell &aligned_box_part, Real relaxation_rate = 1.0)
                : BaseFlowBoundaryCondition(aligned_box_part),
                  relaxation_rate_(relaxation_rate), aligned_box_(aligned_box_part.aligned_box_),
                  transform_(aligned_box_.getTransform()), halfsize_(aligned_box_.HalfSize()),
                  target_velocity(*this){};
            virtual ~InflowVelocityCondition(){};
            AlignedBoxShape &getAlignedBox() { return aligned_box_; };

            void update(size_t index_i, Real dt = 0.0)
            {
                Vecd frame_position = transform_.shiftBaseStationToFrame(pos_[index_i]);
                Vecd frame_velocity = transform_.xformBaseVecToFrame(vel_[index_i]);
                Vecd relaxed_frame_velocity = target_velocity(frame_position, frame_velocity) * relaxation_rate_ +
                                              frame_velocity * (1.0 - relaxation_rate_);
                vel_[index_i] = transform_.xformFrameVecToBase(relaxed_frame_velocity);
            };

        protected:
            Real relaxation_rate_;
            AlignedBoxShape &aligned_box_;
            Transformd &transform_;
            Vecd halfsize_;
            TargetVelocity target_velocity;
        };

        /**
         * @class   FreeStreamVelocityCorrection
         * @brief   modify the velocity of free surface particles with far-field velocity
         *          TargetVelocity gives the velocity profile along the free-stream direction,
         *          i.e. x direction in local frame.
         */
        template <typename TargetVelocity>
        class FreeStreamVelocityCorrection : public LocalDynamics, public FluidDataSimple
        {
        protected:
            Transformd transform_;
            Real rho_ref_;
            StdLargeVec<Real> &rho_sum;
            StdLargeVec<Vecd> &pos_, &vel_;
            StdLargeVec<int> &surface_indicator_;
            TargetVelocity target_velocity;

        public:
            explicit FreeStreamVelocityCorrection(SPHBody &sph_body, const Transformd &transform = Transformd())
                : LocalDynamics(sph_body), FluidDataSimple(sph_body),
                  transform_(transform), rho_ref_(particles_->fluid_.ReferenceDensity()),
                  rho_sum(particles_->rho_sum_), pos_(particles_->pos_), vel_(particles_->vel_),
                  surface_indicator_(*particles_->getVariableByName<int>("SurfaceIndicator")),
                  target_velocity(*this){};
            virtual ~FreeStreamVelocityCorrection(){};

            void update(size_t index_i, Real dt = 0.0)
            {
                if (surface_indicator_[index_i] == 1)
                {
                    Vecd frame_position = transform_.shiftBaseStationToFrame(pos_[index_i]);
                    Vecd frame_velocity = transform_.xformBaseVecToFrame(vel_[index_i]);
                    Real frame_u_stream_direction = frame_velocity[0];
                    Real u_freestream = target_velocity(frame_position, frame_velocity)[0];
                    frame_velocity[0] = u_freestream + (frame_u_stream_direction - u_freestream) *
                                                           SMIN(rho_sum[index_i], rho_ref_) / rho_ref_;
                    vel_[index_i] = transform_.xformFrameVecToBase(frame_velocity);
                }
            };
        };

        /**
         * @class DampingBoundaryCondition
         * @brief damping boundary condition which relaxes
         * the particles to zero velocity profile.
         * TODO: one can using aligned box shape and generalize the damping factor along
         * one axis direction.
         */
        class DampingBoundaryCondition : public BaseFlowBoundaryCondition
        {
        public:
            explicit DampingBoundaryCondition(BodyRegionByCell &body_part);
            virtual ~DampingBoundaryCondition(){};
            void update(size_t index_particle_i, Real dt = 0.0);

        protected:
            /** default value is 0.1 suggests reaching  target inflow velocity in about 10 time steps */
            Real strength_;
            BoundingBox damping_zone_bounds_;
        };

        /**
         * @class EmitterInflowCondition
         * @brief Inflow boundary condition imposed on an emitter, in which pressure and density profile are imposed too.
         * The body part region is required to have parallel lower- and upper-bound surfaces.
         */
        class EmitterInflowCondition : public BaseLocalDynamics<BodyPartByParticle>, public FluidDataSimple
        {
        public:
            explicit EmitterInflowCondition(BodyAlignedBoxByParticle &aligned_box_part);
            virtual ~EmitterInflowCondition(){};

            virtual void setupDynamics(Real dt = 0.0) override { updateTransform(); };
            void update(size_t unsorted_index_i, Real dt = 0.0);

        protected:
            Fluid &fluid_;
            StdLargeVec<Vecd> &pos_, &vel_, &acc_;
            StdLargeVec<Real> &rho_, &p_, &drho_dt_;
            /** inflow pressure condition */
            Real inflow_pressure_;
            Real rho0_;
            AlignedBoxShape &aligned_box_;
            Transformd &updated_transform_, old_transform_;

            /** no transform by default */
            virtual void updateTransform(){};
            virtual Vecd getTargetVelocity(Vecd &position, Vecd &velocity) = 0;
        };

        /**
         * @class EmitterInflowInjection
         * @brief Inject particles into the computational domain.
         * Note that the axis is at the local coordinate and upper bound direction is
         * the local positive direction.
         */
        class EmitterInflowInjection : public BaseLocalDynamics<BodyPartByParticle>, public FluidDataSimple
        {
        public:
            EmitterInflowInjection(BodyAlignedBoxByParticle &aligned_box_part,
                                   size_t body_buffer_width, int axis);
            virtual ~EmitterInflowInjection(){};

            void update(size_t unsorted_index_i, Real dt = 0.0);

        protected:
            std::mutex mutex_switch_to_real_; /**< mutex exclusion for memory conflict */
            Fluid &fluid_;
            StdLargeVec<Vecd> &pos_;
            StdLargeVec<Real> &rho_, &p_;
            const int axis_; /**< the axis direction for bounding*/
            AlignedBoxShape &aligned_box_;
        };

        /**
         * @class DisposerOutflowDeletion
         * @brief Delete particles who ruing out the computational domain.
         */
        class DisposerOutflowDeletion : public BaseLocalDynamics<BodyPartByCell>, public FluidDataSimple
        {
        public:
            DisposerOutflowDeletion(BodyAlignedBoxByCell &aligned_box_part, int axis);
            virtual ~DisposerOutflowDeletion(){};

            void update(size_t index_i, Real dt = 0.0);

        protected:
            std::mutex mutex_switch_to_buffer_; /**< mutex exclusion for memory conflict */
            StdLargeVec<Vecd> &pos_;
            const int axis_; /**< the axis direction for bounding*/
            AlignedBoxShape &aligned_box_;
        };

        /**
         * @class StaticConfinementDensity
         * @brief static confinement condition for density summation
         */
        class StaticConfinementDensity : public BaseLocalDynamics<BodyPartByCell>, public FluidDataSimple
        {
        public:
            StaticConfinementDensity(NearShapeSurface &near_surface);
            virtual ~StaticConfinementDensity(){};
            void update(size_t index_i, Real dt = 0.0);

        protected:
            Real rho0_, inv_sigma0_;
            StdLargeVec<Real> &mass_, &rho_sum_;
            StdLargeVec<Vecd> &pos_;
            LevelSetShape *level_set_shape_;
        };

        /**
         * @class StaticConfinementTransportVelocity
         * @brief static confinement condition for transport velocity
         */
        class StaticConfinementTransportVelocity : public LocalDynamics, public FluidDataSimple
        {
        public:
            StaticConfinementTransportVelocity(NearShapeSurface& near_surface, Real coefficient = 0.2);
            virtual ~StaticConfinementTransportVelocity() {};
            void update(size_t index_i, Real dt = 0.0);

        protected:
            StdLargeVec<Vecd>& pos_;
            StdLargeVec<int>& surface_indicator_;
            const Real coefficient_;
            Real smoothing_length_sqr_;
            LevelSetShape* level_set_shape_;
        };

        /**
         * @class StaticConfinementViscousAcceleration
         * @brief static confinement condition for viscous acceleration
         */
        class StaticConfinementViscousAcceleration : public LocalDynamics, public FluidDataSimple
        {
        public:
            StaticConfinementViscousAcceleration(NearShapeSurface& near_surface);
            virtual ~StaticConfinementViscousAcceleration() {};
            void update(size_t index_i, Real dt = 0.0);

        protected:
            StdLargeVec<Vecd>& pos_;
            StdLargeVec<Real>& rho_;
            StdLargeVec<Vecd>& vel_, &acc_prior_;
            Real mu_;
            LevelSetShape* level_set_shape_;
        };

        /**
         * @class StaticConfinementIntegration1stHalf
         * @brief static confinement condition for pressure relaxation
         */
        class StaticConfinementIntegration1stHalf : public BaseLocalDynamics<BodyPartByCell>, public FluidDataSimple
        {
        public:
            StaticConfinementIntegration1stHalf(NearShapeSurface &near_surface);
            virtual ~StaticConfinementIntegration1stHalf(){};
            void update(size_t index_i, Real dt = 0.0);

        protected:
            Fluid &fluid_;
            StdLargeVec<Real> &rho_, &p_;
            StdLargeVec<Vecd> &pos_, &vel_, &acc_;
            LevelSetShape *level_set_shape_;
            AcousticRiemannSolver riemann_solver_;
        };

        /**
         * @class StaticConfinementIntegration2ndHalf
         * @brief static confinement condition for density relaxation
         */
        class StaticConfinementIntegration2ndHalf : public BaseLocalDynamics<BodyPartByCell>, public FluidDataSimple
        {
        public:
            StaticConfinementIntegration2ndHalf(NearShapeSurface &near_surface);
            virtual ~StaticConfinementIntegration2ndHalf(){};
            void update(size_t index_i, Real dt = 0.0);

        protected:
            Fluid &fluid_;
            StdLargeVec<Real> &rho_, &p_, &drho_dt_;
            StdLargeVec<Vecd> &pos_, &vel_;
            LevelSetShape *level_set_shape_;
            AcousticRiemannSolver riemann_solver_;
        };

        /**
        * @class StaticConfinementIntegration1stHalf
        * @brief static confinement condition for pressure relaxation
        */
        class StaticConfinementExtendIntegration1stHalf : public LocalDynamics, public FluidDataSimple
        {
        public:
            StaticConfinementExtendIntegration1stHalf(NearShapeSurface& near_surface, Real penalty_strength = 2.0);
            virtual ~StaticConfinementExtendIntegration1stHalf() {};
            void update(size_t index_i, Real dt = 0.0);

        protected:
            Real penalty_strength_;
            Fluid& fluid_;
            StdLargeVec<Real>& rho_, & p_;
            StdLargeVec<Vecd>& pos_, & vel_, & acc_;
            LevelSetShape* level_set_shape_;
            AcousticRiemannSolver riemann_solver_;
        };

        /**
         * @class StaticConfinement
         * @brief Static confined boundary condition for complex structures.
         */
        class StaticConfinement
        {
        public:
<<<<<<< HEAD
            SimpleDynamics<StaticConfinementDensity, NearShapeSurface> density_summation_;
            SimpleDynamics<StaticConfinementIntegration1stHalf, NearShapeSurface> pressure_relaxation_;
            SimpleDynamics<StaticConfinementIntegration2ndHalf, NearShapeSurface> density_relaxation_;
            SimpleDynamics<StaticConfinementTransportVelocity, NearShapeSurface> transport_velocity_;
            SimpleDynamics<StaticConfinementViscousAcceleration, NearShapeSurface> viscous_acceleration_;
            SimpleDynamics<StaticConfinementExtendIntegration1stHalf, NearShapeSurface> extend_intergration_1st_half_;
=======
            SimpleDynamics<StaticConfinementDensity> density_summation_;
            SimpleDynamics<StaticConfinementIntegration1stHalf> pressure_relaxation_;
            SimpleDynamics<StaticConfinementIntegration2ndHalf> density_relaxation_;
>>>>>>> 5188552f

            StaticConfinement(NearShapeSurface &near_surface);
            virtual ~StaticConfinement(){};
        };

    }
}
#endif // FLUID_BOUNDARY_H<|MERGE_RESOLUTION|>--- conflicted
+++ resolved
@@ -313,7 +313,7 @@
 
         protected:
             Fluid &fluid_;
-            StdLargeVec<Real> &rho_, &p_;
+            StdLargeVec<Real> &rho_, &p_, & drho_dt_;
             StdLargeVec<Vecd> &pos_, &vel_, &acc_;
             LevelSetShape *level_set_shape_;
             AcousticRiemannSolver riemann_solver_;
@@ -333,7 +333,7 @@
         protected:
             Fluid &fluid_;
             StdLargeVec<Real> &rho_, &p_, &drho_dt_;
-            StdLargeVec<Vecd> &pos_, &vel_;
+            StdLargeVec<Vecd> &pos_, &vel_, &acc_;
             LevelSetShape *level_set_shape_;
             AcousticRiemannSolver riemann_solver_;
         };
@@ -359,24 +359,41 @@
         };
 
         /**
+        * @class StaticConfinementIntegration1stHalf
+        * @brief static confinement condition for pressure relaxation
+        */
+        class StaticConfinementBounding : public LocalDynamics, public FluidDataSimple
+        {
+        public:
+            StaticConfinementBounding(NearShapeSurface& near_surface);
+            virtual ~StaticConfinementBounding() {};
+            void update(size_t index_i, Real dt = 0.0);
+
+        protected:
+            StdLargeVec<Vecd>& pos_;
+            LevelSetShape* level_set_shape_;
+            Real constrained_distance_;
+        };
+
+
+        /**
          * @class StaticConfinement
          * @brief Static confined boundary condition for complex structures.
          */
         class StaticConfinement
         {
         public:
-<<<<<<< HEAD
-            SimpleDynamics<StaticConfinementDensity, NearShapeSurface> density_summation_;
-            SimpleDynamics<StaticConfinementIntegration1stHalf, NearShapeSurface> pressure_relaxation_;
-            SimpleDynamics<StaticConfinementIntegration2ndHalf, NearShapeSurface> density_relaxation_;
-            SimpleDynamics<StaticConfinementTransportVelocity, NearShapeSurface> transport_velocity_;
-            SimpleDynamics<StaticConfinementViscousAcceleration, NearShapeSurface> viscous_acceleration_;
-            SimpleDynamics<StaticConfinementExtendIntegration1stHalf, NearShapeSurface> extend_intergration_1st_half_;
-=======
+
+            /*SimpleDynamics<StaticConfinementDensity> density_summation_;
+            SimpleDynamics<StaticConfinementIntegration1stHalf> pressure_relaxation_;
+            SimpleDynamics<StaticConfinementIntegration2ndHalf> density_relaxation_;*/
             SimpleDynamics<StaticConfinementDensity> density_summation_;
             SimpleDynamics<StaticConfinementIntegration1stHalf> pressure_relaxation_;
             SimpleDynamics<StaticConfinementIntegration2ndHalf> density_relaxation_;
->>>>>>> 5188552f
+            SimpleDynamics<StaticConfinementTransportVelocity> transport_velocity_;
+            SimpleDynamics<StaticConfinementViscousAcceleration> viscous_acceleration_;
+            SimpleDynamics<StaticConfinementExtendIntegration1stHalf> extend_intergration_1st_half_;
+            SimpleDynamics<StaticConfinementBounding> surface_bounding_;
 
             StaticConfinement(NearShapeSurface &near_surface);
             virtual ~StaticConfinement(){};
