/* -----------------------------------------------------------------------------*
 *                               SPHinXsys                                      *
 * -----------------------------------------------------------------------------*
 * SPHinXsys (pronunciation: s'finksis) is an acronym from Smoothed Particle    *
 * Hydrodynamics for industrial compleX systems. It provides C++ APIs for       *
 * physical accurate simulation and aims to model coupled industrial dynamic    *
 * systems including fluid, solid, multi-body dynamics and beyond with SPH      *
 * (smoothed particle hydrodynamics), a meshless computational method using     *
 * particle discretization.                                                     *
 *                                                                              *
 * SPHinXsys is partially funded by German Research Foundation                  *
 * (Deutsche Forschungsgemeinschaft) DFG HU1527/6-1, HU1527/10-1,               *
 * HU1527/12-1 and HU1527/12-4	.                                                 *
 *                                                                              *
 * Portions copyright (c) 2017-2022 Technical University of Munich and          *
 * the authors' affiliations.                                                   *
 *                                                                              *
 * Licensed under the Apache License, Version 2.0 (the "License"); you may      *
 * not use this file except in compliance with the License. You may obtain a    *
 * copy of the License at http://www.apache.org/licenses/LICENSE-2.0.           *
 *                                                                              *
 * -----------------------------------------------------------------------------*/
/**
 * @file 	general_dynamics.h
 * @brief 	This is the particle dynamics applicable for all type bodies
 * @author	Chi Zhang and Xiangyu Hu
 */

#ifndef GENERAL_DYNAMICS_H
#define GENERAL_DYNAMICS_H

#include "all_particle_dynamics.h"
#include "base_body.h"
#include "base_particles.h"
#include "external_force.h"

#include <limits>

namespace SPH
{
	typedef DataDelegateSimple<BaseParticles> GeneralDataDelegateSimple;
	typedef DataDelegateInner<BaseParticles> GeneralDataDelegateInner;
	typedef DataDelegateContact<BaseParticles, BaseParticles, DataDelegateEmptyBase>
		GeneralDataDelegateContact;

	/**
	 * @class BaseTimeStepInitialization
	 * @brief base class for time step initialization.
	 */
	class BaseTimeStepInitialization : public LocalDynamics
	{
	private:
		SharedPtrKeeper<Gravity> gravity_ptr_keeper_;

	protected:
		Gravity *gravity_;

	public:
		BaseTimeStepInitialization(SPHBody &sph_body, SharedPtr<Gravity> &gravity_ptr)
			: LocalDynamics(sph_body), gravity_(gravity_ptr_keeper_.assignPtr(gravity_ptr)){};
		virtual ~BaseTimeStepInitialization(){};
	};

	/**
	 * @class TimeStepInitialization
	 * @brief initialize a time step for a body.
	 */
	class TimeStepInitialization
		: public BaseTimeStepInitialization,
		  public GeneralDataDelegateSimple
	{
	protected:
		StdLargeVec<Vecd> &pos_, &acc_prior_;

	public:
		TimeStepInitialization(SPHBody &sph_body, SharedPtr<Gravity> gravity_ptr = makeShared<Gravity>(Vecd::Zero()));
		virtual ~TimeStepInitialization(){};

		void update(size_t index_i, Real dt = 0.0);
	};

	/**
	 * @class RandomizeParticlePosition
	 * @brief Randomize the initial particle position
	 */
	class RandomizeParticlePosition
		: public LocalDynamics,
		  public GeneralDataDelegateSimple
	{
	protected:
		StdLargeVec<Vecd> &pos_;
		Real randomize_scale_;

	public:
		explicit RandomizeParticlePosition(SPHBody &sph_body);
		virtual ~RandomizeParticlePosition(){};

		void update(size_t index_i, Real dt = 0.0);
	};

	/**
	 * @class ParticleSmoothing
	 * @brief computing smoothed variable field by averaging with neighbors
	 */
	template <typename VariableType>
	class ParticleSmoothing : public LocalDynamics, public GeneralDataDelegateInner
	{
	public:
		explicit ParticleSmoothing(BaseInnerRelation &inner_relation, const std::string &variable_name)
			: LocalDynamics(inner_relation.sph_body_), GeneralDataDelegateInner(inner_relation),
			  W0_(sph_body_.sph_adaptation_->getKernel()->W0(zero_vec)),
			  smoothed_(*particles_->template getVariableByName<VariableType>(variable_name))
		{	
			Vecd zero = Vecd::Zero();
			particles_->registerVariable(temp_, variable_name + "_temp");
		}

		virtual ~ParticleSmoothing(){};

		void interaction(size_t index_i, Real dt = 0.0)
		{
			Real weight = W0_;
			VariableType summation = W0_ * smoothed_[index_i];
			const Neighborhood &inner_neighborhood = inner_configuration_[index_i];
			for (size_t n = 0; n != inner_neighborhood.current_size_; ++n)
			{
				size_t index_j = inner_neighborhood.j_[n];
				summation += inner_neighborhood.W_ij_[n] * smoothed_[index_j];
				weight += inner_neighborhood.W_ij_[n];
			}
			temp_[index_i] = summation / (weight + TinyReal);
		};

		void update(size_t index_i, Real dt = 0.0)
		{
			smoothed_[index_i] = temp_[index_i];
		};

	protected:
		const Real W0_;
		StdLargeVec<VariableType> &smoothed_, temp_;
	};

	/**
	 * @class VelocityBoundCheck
	 * @brief  check whether particle velocity within a given bound
	 */
	class VelocityBoundCheck : public LocalDynamicsReduce<bool, ReduceOR>,
							   public GeneralDataDelegateSimple
	{
	protected:
		StdLargeVec<Vecd> &vel_;
		Real velocity_bound_;

	public:
		VelocityBoundCheck(SPHBody &sph_body, Real velocity_bound);
		virtual ~VelocityBoundCheck(){};

		bool reduce(size_t index_i, Real dt = 0.0);
	};

	/**
	 * @class 	UpperFrontInXDirection
	 * @brief 	Get the upper front In X Direction for a SPH body
	 *			TODO: a test using this method
	 */
	class UpperFrontInXDirection : public LocalDynamicsReduce<Real, ReduceMax>,
								   public GeneralDataDelegateSimple
	{
	protected:
		StdLargeVec<Vecd> &pos_;

	public:
		explicit UpperFrontInXDirection(SPHBody &sph_body);
		virtual ~UpperFrontInXDirection(){};

		Real reduce(size_t index_i, Real dt = 0.0);
	};

	/**
	 * @class MaximumSpeed
	 * @brief Get the maximum particle speed in a SPH body
	 */
	class MaximumSpeed : public LocalDynamicsReduce<Real, ReduceMax>,
						 public GeneralDataDelegateSimple
	{
	protected:
		StdLargeVec<Vecd> &vel_;

	public:
		explicit MaximumSpeed(SPHBody &sph_body);
		virtual ~MaximumSpeed(){};

		Real reduce(size_t index_i, Real dt = 0.0);
	};

	/**
	 * @class	PositionLowerBound
	 * @brief	the lower bound of a body by reduced particle positions.
	 * 			TODO: a test using this method
	 */
	class PositionLowerBound : public LocalDynamicsReduce<Vecd, ReduceLowerBound>,
							   public GeneralDataDelegateSimple
	{
	protected:
		StdLargeVec<Vecd> &pos_;

	public:
		explicit PositionLowerBound(SPHBody &sph_body);
		virtual ~PositionLowerBound(){};

		Vecd reduce(size_t index_i, Real dt = 0.0);
	};

	/**
	 * @class	PositionUpperBound
	 * @brief	the upper bound of a body by reduced particle positions.
	 * 			TODO: a test using this method
	 */
	class PositionUpperBound : public LocalDynamicsReduce<Vecd, ReduceUpperBound>,
							   public GeneralDataDelegateSimple
	{
	protected:
		StdLargeVec<Vecd> &pos_;

	public:
		explicit PositionUpperBound(SPHBody &sph_body);
		virtual ~PositionUpperBound(){};

		Vecd reduce(size_t index_i, Real dt = 0.0);
	};

	/**
	 * @class QuantitySummation
	 * @brief Compute the summation of  a particle variable in a body
	 */
	template <typename VariableType>
	class QuantitySummation : public LocalDynamicsReduce<VariableType, ReduceSum<VariableType>>,
							  public GeneralDataDelegateSimple
	{
	protected:
		StdLargeVec<VariableType> &variable_;

	public:
		explicit QuantitySummation(SPHBody &sph_body, const std::string &variable_name)
			: LocalDynamicsReduce<VariableType, ReduceSum<VariableType>>(sph_body, ZeroData<VariableType>::value),
			  GeneralDataDelegateSimple(sph_body),
<<<<<<< HEAD
			  variable_(*particles_->getVariableByName<VariableType>(variable_name))
=======
			  variable_(*this->particles_->template getVariableByName<VariableType>(variable_name))
>>>>>>> f252200f
		{
			this->quantity_name_ = variable_name + "Summation";
		};
		virtual ~QuantitySummation(){};

		VariableType reduce(size_t index_i, Real dt = 0.0)
		{
			return variable_[index_i];
		};
	};

	/**
	 * @class QuantityMoment
	 * @brief Compute the moment of a body
	 */
	template <typename VariableType>
	class QuantityMoment : public QuantitySummation<VariableType>
	{
	protected:
		StdLargeVec<Real> &mass_;

	public:
		explicit QuantityMoment(SPHBody &sph_body, const std::string &variable_name)
			: QuantitySummation<VariableType>(sph_body, variable_name),
			  mass_(this->particles_->mass_)
		{
			this->quantity_name_ = variable_name + "Moment";
		};
		virtual ~QuantityMoment(){};

		VariableType reduce(size_t index_i, Real dt = 0.0)
		{
			return mass_[index_i] * this->variable_[index_i];
		};
	};

	/**
	 * @class TotalMechanicalEnergy
	 * @brief Compute the total mechanical (kinematic and potential) energy
	 */
	class TotalMechanicalEnergy
		: public LocalDynamicsReduce<Real, ReduceSum<Real>>,
		  public GeneralDataDelegateSimple
	{
	private:
		SharedPtrKeeper<Gravity> gravity_ptr_keeper_;

	protected:
		StdLargeVec<Real> &mass_;
		StdLargeVec<Vecd> &vel_, &pos_;
		Gravity *gravity_;

	public:
		TotalMechanicalEnergy(SPHBody &sph_body, SharedPtr<Gravity> = makeShared<Gravity>( Vecd::Zero() ));
		virtual ~TotalMechanicalEnergy(){};

		Real reduce(size_t index_i, Real dt = 0.0);
	};
}
#endif // GENERAL_DYNAMICS_H<|MERGE_RESOLUTION|>--- conflicted
+++ resolved
@@ -245,11 +245,7 @@
 		explicit QuantitySummation(SPHBody &sph_body, const std::string &variable_name)
 			: LocalDynamicsReduce<VariableType, ReduceSum<VariableType>>(sph_body, ZeroData<VariableType>::value),
 			  GeneralDataDelegateSimple(sph_body),
-<<<<<<< HEAD
-			  variable_(*particles_->getVariableByName<VariableType>(variable_name))
-=======
 			  variable_(*this->particles_->template getVariableByName<VariableType>(variable_name))
->>>>>>> f252200f
 		{
 			this->quantity_name_ = variable_name + "Summation";
 		};
