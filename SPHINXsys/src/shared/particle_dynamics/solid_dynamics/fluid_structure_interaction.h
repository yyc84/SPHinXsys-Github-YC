--- conflicted
+++ resolved
@@ -68,9 +68,6 @@
 		public:
 			explicit ViscousForceFromFluid(BaseContactRelation &contact_relation);
 			virtual ~ViscousForceFromFluid(){};
-<<<<<<< HEAD
-			void interaction(size_t index_i, Real dt = 0.0);
-=======
 
 			inline void interaction(size_t index_i, Real dt = 0.0)
 			{
@@ -98,7 +95,6 @@
 
 				force_from_fluid_[index_i] = force;
 			};
->>>>>>> 19942110
 
 		protected:
 			StdLargeVec<Vecd> &vel_ave_;
@@ -144,13 +140,8 @@
 						Real face_wall_external_acceleration = (acc_prior_k[index_j] - acc_ave_[index_i]).dot(e_ij);
 						Real p_in_wall = p_k[index_j] + rho_n_k[index_j] * r_ij * SMAX(0.0, face_wall_external_acceleration);
 						Real u_jump = 2.0 * (vel_k[index_j] - vel_ave_[index_i]).dot(n_[index_i]);
-<<<<<<< HEAD
-						force += (riemann_solvers_k.DissipativePJump(u_jump) - (p_in_wall + p_k[index_j])) *
-								 e_ij * Vol_[index_i] * contact_neighborhood.dW_ijV_j_[n];
-=======
 						force += (riemann_solvers_k.DissipativePJump(u_jump) * n_[index_i] - (p_in_wall + p_k[index_j]) * e_ij )
 								 * Vol_[index_i] * contact_neighborhood.dW_ijV_j_[n];
->>>>>>> 19942110
 					}
 				}
 				force_from_fluid_[index_i] = force;
