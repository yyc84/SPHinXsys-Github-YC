--- conflicted
+++ resolved
@@ -47,13 +47,9 @@
     Neighbor(const ExecutionPolicy &ex_policy,
              SPHAdaptation *sph_adaptation, SPHAdaptation *contact_adaptation,
              DiscreteVariable<Vecd> *dv_pos, DiscreteVariable<Vecd> *dv_target_pos);
-<<<<<<< HEAD
-    KernelWendlandC2CK &getKernel() { return kernel_; }
-=======
 
     KernelTabulatedCK &getKernel() { return kernel_; }
 
->>>>>>> 5239afd1
     inline Vecd vec_r_ij(size_t i, size_t j) const { return source_pos_[i] - target_pos_[j]; };
     inline Real W_ij(size_t i, size_t j) const { return kernel_.W(vec_r_ij(i, j)); }
     inline Real dW_ij(size_t i, size_t j) const { return kernel_.dW(vec_r_ij(i, j)); }
