--- conflicted
+++ resolved
@@ -21,8 +21,11 @@
           this->particles_->template registerStateVariableOnly<Vecd>("ZeroGradientResidue"))
 {
 }
+{
+}
 
 //========================================================================================
+//   2) Partial Specialization:
 //   2) Partial Specialization:
 //      <Inner<WithUpdate, KernelCorrectionType, ResolutionType, LimiterType, ParticleScope, ExtraParams...>
 //========================================================================================
@@ -50,15 +53,9 @@
 //------------------------------------------------------------------------------
 // InteractKernel Implementation
 //------------------------------------------------------------------------------
-<<<<<<< HEAD
 template <class UpdatePolicy, class KernelCorrectionType, class ResolutionType, class LimiterType, class ParticleScopeType, typename... Parameters>
 template <class ExecutionPolicy, class EncloserType>
 TransportVelocityCorrectionCK<Inner<UpdatePolicy, KernelCorrectionType, ResolutionType, LimiterType, ParticleScopeType, Parameters...>>::InteractKernel::
-=======
-template <class KernelCorrectionType, class ResolutionType, class LimiterType, class ParticleScopeType, typename... Parameters>
-template <class ExecutionPolicy, class EncloserType>
-TransportVelocityCorrectionCK<Inner<WithUpdate, KernelCorrectionType, ResolutionType, LimiterType, ParticleScopeType, Parameters...>>::InteractKernel::
->>>>>>> 590c32f6
     InteractKernel(const ExecutionPolicy &ex_policy, EncloserType &encloser)
     : BaseInteraction::InteractKernel(ex_policy, encloser),
       correction_(ex_policy, encloser.kernel_correction_),
@@ -68,20 +65,14 @@
       within_scope_(ex_policy, encloser.within_scope_method_, *this)
 {
 }
+{
+}
 
-<<<<<<< HEAD
 template <class UpdatePolicy, class KernelCorrectionType, class ResolutionType, class LimiterType, class ParticleScopeType, typename... Parameters>
 void TransportVelocityCorrectionCK<Inner<UpdatePolicy, KernelCorrectionType, ResolutionType, LimiterType, ParticleScopeType, Parameters...>>::InteractKernel::
     interact(size_t index_i, Real dt)
 {
     // if (this->within_scope_(index_i))
-=======
-template <class KernelCorrectionType, class ResolutionType, class LimiterType, class ParticleScopeType, typename... Parameters>
-void TransportVelocityCorrectionCK<Inner<WithUpdate, KernelCorrectionType, ResolutionType, LimiterType, ParticleScopeType, Parameters...>>::InteractKernel::
-    interact(size_t index_i, Real dt)
-{
-    if (this->within_scope_(index_i))
->>>>>>> 590c32f6
     {
         Vecd inconsistency = Vecd::Zero();
         for (UnsignedInt n = this->FirstNeighbor(index_i); n != this->LastNeighbor(index_i); ++n)
@@ -108,23 +99,15 @@
           class ParticleScopeType,
           typename... Parameters>
 template <class ExecutionPolicy, class EncloserType>
-<<<<<<< HEAD
 TransportVelocityCorrectionCK<Inner<UpdatePolicy, KernelCorrectionType, ResolutionType, LimiterType, ParticleScopeType, Parameters...>>::UpdateKernel::
-=======
-TransportVelocityCorrectionCK<Inner<WithUpdate, KernelCorrectionType, ResolutionType, LimiterType, ParticleScopeType, Parameters...>>::UpdateKernel::
->>>>>>> 590c32f6
     UpdateKernel(const ExecutionPolicy &ex_policy, EncloserType &encloser)
     : correction_(ex_policy, encloser.kernel_correction_),
       correction_scaling_(encloser.correction_scaling_),
       h_ratio_(encloser.h_ratio_),
       limiter_(encloser.limiter_),
       dpos_(encloser.dv_dpos_->DelegatedData(ex_policy)),
-<<<<<<< HEAD
       zero_gradient_residue_(encloser.dv_zero_gradient_residue_->DelegatedData(ex_policy)), within_scope_(ex_policy, encloser.within_scope_method_, *this),
       with_scope_verify_(encloser.dv_with_scope_verify_->DelegatedData(ex_policy))
-=======
-      zero_gradient_residue_(encloser.dv_zero_gradient_residue_->DelegatedData(ex_policy)), within_scope_(ex_policy, encloser.within_scope_method_, *this)
->>>>>>> 590c32f6
 {
 }
 
@@ -135,11 +118,7 @@
           class ParticleScopeType,
           typename... ExtraParams>
 void TransportVelocityCorrectionCK<
-<<<<<<< HEAD
     Inner<UpdatePolicy, KernelCorrectionType, ResolutionType, LimiterType, ParticleScopeType, ExtraParams...>>::UpdateKernel::
-=======
-    Inner<WithUpdate, KernelCorrectionType, ResolutionType, LimiterType, ParticleScopeType, ExtraParams...>>::UpdateKernel::
->>>>>>> 590c32f6
     update(size_t index_i, Real dt)
 {
     this->with_scope_verify_[index_i] = 0;
@@ -149,10 +128,7 @@
         Real squared_norm = this->zero_gradient_residue_[index_i].squaredNorm();
         dpos_[index_i] += correction_scaling_ * limiter_(squared_norm) *
                           this->zero_gradient_residue_[index_i] * inv_h_ratio * inv_h_ratio;
-<<<<<<< HEAD
         this->with_scope_verify_[index_i] = 1;
-=======
->>>>>>> 590c32f6
     }
 }
 
