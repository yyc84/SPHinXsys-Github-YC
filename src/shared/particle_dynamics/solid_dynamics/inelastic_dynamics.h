/* ------------------------------------------------------------------------- *
 *                                SPHinXsys                                  *
 * ------------------------------------------------------------------------- *
 * SPHinXsys (pronunciation: s'finksis) is an acronym from Smoothed Particle *
 * Hydrodynamics for industrial compleX systems. It provides C++ APIs for    *
 * physical accurate simulation and aims to model coupled industrial dynamic *
 * systems including fluid, solid, multi-body dynamics and beyond with SPH   *
 * (smoothed particle hydrodynamics), a meshless computational method using  *
 * particle discretization.                                                  *
 *                                                                           *
 * SPHinXsys is partially funded by German Research Foundation               *
 * (Deutsche Forschungsgemeinschaft) DFG HU1527/6-1, HU1527/10-1,            *
 *  HU1527/12-1 and HU1527/12-4.                                             *
 *                                                                           *
 * Portions copyright (c) 2017-2023 Technical University of Munich and       *
 * the authors' affiliations.                                                *
 *                                                                           *
 * Licensed under the Apache License, Version 2.0 (the "License"); you may   *
 * not use this file except in compliance with the License. You may obtain a *
 * copy of the License at http://www.apache.org/licenses/LICENSE-2.0.        *
 *                                                                           *
 * ------------------------------------------------------------------------- */
/**
 * @file 	inelastic_solid_dynamics.h
 * @brief 	Here, we define the algorithm classes for inelastic_solid dynamics.
 * @details We consider here a weakly compressible solids.
 * @author	Xiaojing Tang, Chi Zhang and Xiangyu Hu
 */

#pragma once

#include "elastic_dynamics.h"
#include "inelastic_solid.h"

namespace SPH
{
namespace solid_dynamics
{
/**
 * @class DecomposedPlasticIntegration1stHalf
 * @brief Generalized essentially non-hourglass control formulation based on volumetric-deviatoric stress decomposition.
 */
class DecomposedPlasticIntegration1stHalf
    : public DecomposedIntegration1stHalf
{
  public:
    DecomposedPlasticIntegration1stHalf(BaseInnerRelation &inner_relation);
    virtual ~DecomposedPlasticIntegration1stHalf(){};
    void initialization(size_t index_i, Real dt = 0.0);

    inline void interaction(size_t index_i, Real dt = 0.0)
    {
        // including gravity and force from fluid
        Vecd force = Vecd::Zero();
        const Neighborhood &inner_neighborhood = inner_configuration_[index_i];
        for (size_t n = 0; n != inner_neighborhood.current_size_; ++n)
        {
            size_t index_j = inner_neighborhood.j_[n];
            Real r_ij = inner_neighborhood.r_ij_[n];
            Vecd e_ij = inner_neighborhood.e_ij_[n];
            Vecd pair_distance = pos_[index_i] - pos_[index_j];
            Matd pair_scaling = scaling_matrix_[index_i] + scaling_matrix_[index_j];
            Matd pair_inverse_F = 0.5 * (inverse_F_[index_i] + inverse_F_[index_j]);
            Vecd e_ij_difference = pair_inverse_F * pair_distance / r_ij - e_ij;
            Real e_ij_difference_norm = e_ij_difference.norm();

            Real limiter = SMIN(10.0 * SMAX(e_ij_difference_norm - 0.05, 0.0), 1.0);

<<<<<<< HEAD
            Vecd shear_force_ij = plastic_solid_.ShearModulus() * pair_scaling * (e_ij + limiter * e_ij_difference);
=======
            Real weight = inner_neighborhood.W_ij_[n] * inv_W0_;
            Vecd shear_force_ij = plastic_solid_.ShearModulus() * pair_scaling *
                                  (e_ij + 8.0 * limiter * weight * Dimensions * e_ij_difference);
>>>>>>> 50f203f8
            force += mass_[index_i] * ((stress_on_particle_[index_i] + stress_on_particle_[index_j]) * e_ij + shear_force_ij) *
                     inner_neighborhood.dW_ij_[n] * Vol_[index_j] * inv_rho0_;
        }

        force_[index_i] = force;
    };

  protected:
    PlasticSolid &plastic_solid_;
    StdLargeVec<Matd> scaling_matrix_, inverse_F_;
};
} // namespace solid_dynamics
} // namespace SPH<|MERGE_RESOLUTION|>--- conflicted
+++ resolved
@@ -66,13 +66,7 @@
 
             Real limiter = SMIN(10.0 * SMAX(e_ij_difference_norm - 0.05, 0.0), 1.0);
 
-<<<<<<< HEAD
             Vecd shear_force_ij = plastic_solid_.ShearModulus() * pair_scaling * (e_ij + limiter * e_ij_difference);
-=======
-            Real weight = inner_neighborhood.W_ij_[n] * inv_W0_;
-            Vecd shear_force_ij = plastic_solid_.ShearModulus() * pair_scaling *
-                                  (e_ij + 8.0 * limiter * weight * Dimensions * e_ij_difference);
->>>>>>> 50f203f8
             force += mass_[index_i] * ((stress_on_particle_[index_i] + stress_on_particle_[index_j]) * e_ij + shear_force_ij) *
                      inner_neighborhood.dW_ij_[n] * Vol_[index_j] * inv_rho0_;
         }
