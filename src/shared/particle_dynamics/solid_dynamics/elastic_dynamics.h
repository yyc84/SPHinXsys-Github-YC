--- conflicted
+++ resolved
@@ -198,17 +198,10 @@
             Real weight = inner_neighborhood.W_ij_[n] * inv_W0_;
             Matd numerical_stress_ij =
                 0.5 * (F_[index_i] + F_[index_j]) * elastic_solid_.PairNumericalDamping(strain_rate, smoothing_length_);
-<<<<<<< HEAD
-            force += mass_[index_i] * inv_rho0_ * inner_neighborhood.dW_ij_[n] * Vol_[index_i] * 
-                            (stress_PK1_B_[index_i] + stress_PK1_B_[index_j] +
-                             numerical_dissipation_factor_ * weight * numerical_stress_ij) *
-                            e_ij;
-=======
             force += mass_[index_i] * inv_rho0_ * inner_neighborhood.dW_ijV_j_[n] *
                      (stress_PK1_B_[index_i] + stress_PK1_B_[index_j] +
                       numerical_dissipation_factor_ * weight * numerical_stress_ij) *
                      e_ij;
->>>>>>> bf2de1ef
         }
 
         force_[index_i] = force;
@@ -289,11 +282,7 @@
                                   (J_to_minus_2_over_dimension_[index_i] + J_to_minus_2_over_dimension_[index_j]) *
                                   (pos_[index_i] - pos_[index_j]) / inner_neighborhood.r_ij_[n];
             force += mass_[index_i] * ((stress_on_particle_[index_i] + stress_on_particle_[index_j]) * inner_neighborhood.e_ij_[n] + shear_force_ij) *
-<<<<<<< HEAD
                             inner_neighborhood.dW_ij_[n] * Vol_[index_j] * inv_rho0_;
-=======
-                     inner_neighborhood.dW_ijV_j_[n] * inv_rho0_;
->>>>>>> bf2de1ef
         }
         force_[index_i] = force;
     };
