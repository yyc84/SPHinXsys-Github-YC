--- conflicted
+++ resolved
@@ -29,12 +29,8 @@
 RepulsionDensitySummation<Contact<>>::
     RepulsionDensitySummation(SurfaceContactRelation &solid_body_contact_relation)
     : RepulsionDensitySummation<Base, DataDelegateContact>(solid_body_contact_relation, "RepulsionDensity"),
-<<<<<<< HEAD
       mass_(particles_->getVariableDataByName<Real>("Mass")),
       offset_W_ij_(StdVec<Real>(contact_configuration_.size(), 0.0))
-=======
-      mass_(*particles_->getVariableDataByName<Real>("Mass"))
->>>>>>> 24dbebfd
 {
     for (size_t k = 0; k != contact_particles_.size(); ++k)
     {
