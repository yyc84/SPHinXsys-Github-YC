#include "contact_repulsion.h"

namespace SPH
{
namespace solid_dynamics
{
//=================================================================================================//
RepulsionForce<Contact<Inner<>>>::
<<<<<<< HEAD
    RepulsionForce(BaseInnerRelation &self_contact_relation)
    : RepulsionForce<Base, SolidDataInner>(self_contact_relation, "SelfRepulsionForce"),
      ForcePrior(&base_particles_, "SelfRepulsionForce"), solid_(particles_->solid_),
      self_repulsion_density_(*particles_->getVariableByName<Real>("SelfRepulsionDensity")),
      vel_(particles_->vel_),
=======
    RepulsionForce(SelfSurfaceContactRelation &self_contact_relation)
    : RepulsionForce<Base, DataDelegateInner>(self_contact_relation, "SelfRepulsionForce"),
      ForcePrior(particles_, "SelfRepulsionForce"),
      solid_(DynamicCast<Solid>(this, sph_body_.getBaseMaterial())),
      self_repulsion_density_(*particles_->getVariableByName<Real>("SelfRepulsionDensity")),
      vel_(*particles_->getVariableByName<Vecd>("Velocity")),
>>>>>>> 1f2f4668
      contact_impedance_(solid_.ReferenceDensity() * sqrt(solid_.ContactStiffness())) {}
//=================================================================================================//
void RepulsionForce<Contact<Inner<>>>::interaction(size_t index_i, Real dt)
{
    Real p_i = self_repulsion_density_[index_i] * solid_.ContactStiffness();
    Vecd force = Vecd::Zero();
    const Neighborhood &inner_neighborhood = inner_configuration_[index_i];
    for (size_t n = 0; n != inner_neighborhood.current_size_; ++n)
    {
        size_t index_j = inner_neighborhood.j_[n];
        const Vecd &e_ij = inner_neighborhood.e_ij_[n];
        Real p_star = 0.5 * (p_i + self_repulsion_density_[index_j] * solid_.ContactStiffness());
        Real impedance_p = 0.5 * contact_impedance_ * (vel_[index_i] - vel_[index_j]).dot(-e_ij);
        // force to mimic pressure
        force -= 2.0 * (p_star + impedance_p) * e_ij * inner_neighborhood.dW_ij_[n] * Vol_[index_j];
    }
    repulsion_force_[index_i] = force * particles_->ParticleVolume(index_i);
}
//=================================================================================================//
<<<<<<< HEAD
RepulsionForce<Contact<>>::RepulsionForce(SurfaceContactRelation &solid_body_contact_relation,
                                          const std::string &force_name,
                                          const std::string &density_name,
                                          const std::string &contact_density_name)
    : RepulsionForce<Base, ContactDynamicsData>(solid_body_contact_relation, force_name),
      ForcePrior(&base_particles_, force_name), solid_(particles_->solid_),
      repulsion_density_(*particles_->getVariableByName<Real>(density_name))
{
    for (size_t k = 0; k != contact_particles_.size(); ++k)
    {
        contact_solids_.push_back(&contact_particles_[k]->solid_);
        contact_Vol_.push_back(&contact_particles_[k]->Vol_);
        contact_contact_density_.push_back(contact_particles_[k]->getVariableByName<Real>(contact_density_name));
=======
RepulsionForce<Contact<>>::RepulsionForce(SurfaceContactRelation &solid_body_contact_relation)
    : RepulsionForce<Base, DataDelegateContact>(solid_body_contact_relation, "RepulsionForce"),
      ForcePrior(particles_, "RepulsionForce"),
      solid_(DynamicCast<Solid>(this, sph_body_.getBaseMaterial())),
      repulsion_density_(*particles_->getVariableByName<Real>("RepulsionDensity"))
{
    for (size_t k = 0; k != contact_particles_.size(); ++k)
    {
        contact_solids_.push_back(&DynamicCast<Solid>(this, contact_bodies_[k]->getBaseMaterial()));
        contact_Vol_.push_back(contact_particles_[k]->getVariableByName<Real>("VolumetricMeasure"));
        contact_contact_density_.push_back(contact_particles_[k]->getVariableByName<Real>("RepulsionDensity"));
>>>>>>> 1f2f4668
    }
}
//=================================================================================================//
void RepulsionForce<Contact<>>::interaction(size_t index_i, Real dt)
{
    Real p_i = repulsion_density_[index_i] * solid_.ContactStiffness();
    Vecd force = Vecd::Zero();
    for (size_t k = 0; k < contact_configuration_.size(); ++k)
    {
        StdLargeVec<Real> &contact_density_k = *(contact_contact_density_[k]);
        StdLargeVec<Real> &Vol_k = *(contact_Vol_[k]);
        Solid *solid_k = contact_solids_[k];

        Neighborhood &contact_neighborhood = (*contact_configuration_[k])[index_i];
        for (size_t n = 0; n != contact_neighborhood.current_size_; ++n)
        {
            size_t index_j = contact_neighborhood.j_[n];
            Vecd e_ij = contact_neighborhood.e_ij_[n];

            Real p_star = 0.5 * (p_i + contact_density_k[index_j] * solid_k->ContactStiffness());
            // force due to pressure
            force -= 2.0 * p_star * e_ij * contact_neighborhood.dW_ij_[n] * Vol_k[index_j];
        }
    }
    repulsion_force_[index_i] = force * particles_->ParticleVolume(index_i);
}
//=================================================================================================//
<<<<<<< HEAD
RepulsionForce<Contact<Wall>>::RepulsionForce(SurfaceContactRelation &solid_body_contact_relation,
                                              const std::string &force_name,
                                              const std::string &density_name)
    : RepulsionForce<Base, ContactWithWallData>(solid_body_contact_relation, force_name),
      ForcePrior(&base_particles_, force_name), solid_(particles_->solid_),
      repulsion_density_(*particles_->getVariableByName<Real>(density_name))
=======
RepulsionForce<Contact<Wall>>::RepulsionForce(SurfaceContactRelation &solid_body_contact_relation)
    : RepulsionForce<Base, DataDelegateContact>(solid_body_contact_relation, "RepulsionForce"),
      ForcePrior(particles_, "RepulsionForce"),
      solid_(DynamicCast<Solid>(this, sph_body_.getBaseMaterial())),
      repulsion_density_(*particles_->getVariableByName<Real>("RepulsionDensity"))
>>>>>>> 1f2f4668
{
    for (size_t k = 0; k < this->contact_configuration_.size(); ++k)
    {
        contact_Vol_.push_back(this->contact_particles_[k]->template registerSharedVariable<Real>("VolumetricMeasure"));
    }
}
//=================================================================================================//
void RepulsionForce<Contact<Wall>>::interaction(size_t index_i, Real dt)
{
    Real p_i = repulsion_density_[index_i] * solid_.ContactStiffness();
    /** Contact interaction. */
    Vecd force = Vecd::Zero();
    for (size_t k = 0; k < contact_configuration_.size(); ++k)
    {
        StdLargeVec<Real> &Vol_k = *(contact_Vol_[k]);
        Neighborhood &contact_neighborhood = (*contact_configuration_[k])[index_i];
        for (size_t n = 0; n != contact_neighborhood.current_size_; ++n)
        {
            size_t index_j = contact_neighborhood.j_[n];
            Vecd e_ij = contact_neighborhood.e_ij_[n];

            // force due to pressure
            force -= 2.0 * p_i * e_ij * contact_neighborhood.dW_ij_[n] * Vol_k[index_j];
        }
    }
    repulsion_force_[index_i] = force * particles_->ParticleVolume(index_i);
}
//=================================================================================================//
<<<<<<< HEAD
RepulsionForce<Wall, Contact<>>::RepulsionForce(SurfaceContactRelation &solid_body_contact_relation,
                                                const std::string &force_name,
                                                const std::string &contact_density_name)
    : RepulsionForce<Base, ContactDynamicsData>(solid_body_contact_relation, force_name),
      ForcePrior(&base_particles_, force_name)
{
    for (size_t k = 0; k != contact_particles_.size(); ++k)
    {
        contact_solids_.push_back(&contact_particles_[k]->solid_);
        contact_Vol_.push_back(&contact_particles_[k]->Vol_);
        contact_contact_density_.push_back(contact_particles_[k]->getVariableByName<Real>(contact_density_name));
=======
RepulsionForce<Wall, Contact<>>::RepulsionForce(SurfaceContactRelation &solid_body_contact_relation)
    : RepulsionForce<Base, DataDelegateContact>(solid_body_contact_relation, "RepulsionForce"),
      ForcePrior(particles_, "RepulsionForce")
{
    for (size_t k = 0; k != contact_particles_.size(); ++k)
    {
        contact_solids_.push_back(&DynamicCast<Solid>(this, contact_bodies_[k]->getBaseMaterial()));
        contact_Vol_.push_back(contact_particles_[k]->getVariableByName<Real>("VolumetricMeasure"));
        contact_contact_density_.push_back(contact_particles_[k]->getVariableByName<Real>("RepulsionDensity"));
>>>>>>> 1f2f4668
    }
}
//=================================================================================================//
void RepulsionForce<Wall, Contact<>>::interaction(size_t index_i, Real dt)
{
    Vecd force = Vecd::Zero();
    for (size_t k = 0; k < contact_configuration_.size(); ++k)
    {
        StdLargeVec<Real> &Vol_k = *(contact_Vol_[k]);
        StdLargeVec<Real> &contact_density_k = *(contact_contact_density_[k]);
        Solid *solid_k = contact_solids_[k];

        Neighborhood &contact_neighborhood = (*contact_configuration_[k])[index_i];
        for (size_t n = 0; n != contact_neighborhood.current_size_; ++n)
        {
            size_t index_j = contact_neighborhood.j_[n];
            Vecd e_ij = contact_neighborhood.e_ij_[n];

            Real p_star = contact_density_k[index_j] * solid_k->ContactStiffness();
            // force due to pressure
            force -= 2.0 * p_star * e_ij * contact_neighborhood.dW_ij_[n] * Vol_k[index_j];
        }
    }
    repulsion_force_[index_i] = force * particles_->ParticleVolume(index_i);
}
//=================================================================================================//
} // namespace solid_dynamics
} // namespace SPH<|MERGE_RESOLUTION|>--- conflicted
+++ resolved
@@ -6,20 +6,12 @@
 {
 //=================================================================================================//
 RepulsionForce<Contact<Inner<>>>::
-<<<<<<< HEAD
-    RepulsionForce(BaseInnerRelation &self_contact_relation)
-    : RepulsionForce<Base, SolidDataInner>(self_contact_relation, "SelfRepulsionForce"),
-      ForcePrior(&base_particles_, "SelfRepulsionForce"), solid_(particles_->solid_),
-      self_repulsion_density_(*particles_->getVariableByName<Real>("SelfRepulsionDensity")),
-      vel_(particles_->vel_),
-=======
     RepulsionForce(SelfSurfaceContactRelation &self_contact_relation)
     : RepulsionForce<Base, DataDelegateInner>(self_contact_relation, "SelfRepulsionForce"),
       ForcePrior(particles_, "SelfRepulsionForce"),
       solid_(DynamicCast<Solid>(this, sph_body_.getBaseMaterial())),
       self_repulsion_density_(*particles_->getVariableByName<Real>("SelfRepulsionDensity")),
       vel_(*particles_->getVariableByName<Vecd>("Velocity")),
->>>>>>> 1f2f4668
       contact_impedance_(solid_.ReferenceDensity() * sqrt(solid_.ContactStiffness())) {}
 //=================================================================================================//
 void RepulsionForce<Contact<Inner<>>>::interaction(size_t index_i, Real dt)
@@ -39,33 +31,20 @@
     repulsion_force_[index_i] = force * particles_->ParticleVolume(index_i);
 }
 //=================================================================================================//
-<<<<<<< HEAD
 RepulsionForce<Contact<>>::RepulsionForce(SurfaceContactRelation &solid_body_contact_relation,
                                           const std::string &force_name,
                                           const std::string &density_name,
                                           const std::string &contact_density_name)
-    : RepulsionForce<Base, ContactDynamicsData>(solid_body_contact_relation, force_name),
-      ForcePrior(&base_particles_, force_name), solid_(particles_->solid_),
+    : RepulsionForce<Base, DataDelegateContact>(solid_body_contact_relation, force_name),
+      ForcePrior(particles_, force_name),
+      solid_(DynamicCast<Solid>(this, sph_body_.getBaseMaterial())),
       repulsion_density_(*particles_->getVariableByName<Real>(density_name))
-{
-    for (size_t k = 0; k != contact_particles_.size(); ++k)
-    {
-        contact_solids_.push_back(&contact_particles_[k]->solid_);
-        contact_Vol_.push_back(&contact_particles_[k]->Vol_);
-        contact_contact_density_.push_back(contact_particles_[k]->getVariableByName<Real>(contact_density_name));
-=======
-RepulsionForce<Contact<>>::RepulsionForce(SurfaceContactRelation &solid_body_contact_relation)
-    : RepulsionForce<Base, DataDelegateContact>(solid_body_contact_relation, "RepulsionForce"),
-      ForcePrior(particles_, "RepulsionForce"),
-      solid_(DynamicCast<Solid>(this, sph_body_.getBaseMaterial())),
-      repulsion_density_(*particles_->getVariableByName<Real>("RepulsionDensity"))
 {
     for (size_t k = 0; k != contact_particles_.size(); ++k)
     {
         contact_solids_.push_back(&DynamicCast<Solid>(this, contact_bodies_[k]->getBaseMaterial()));
         contact_Vol_.push_back(contact_particles_[k]->getVariableByName<Real>("VolumetricMeasure"));
         contact_contact_density_.push_back(contact_particles_[k]->getVariableByName<Real>("RepulsionDensity"));
->>>>>>> 1f2f4668
     }
 }
 //=================================================================================================//
@@ -93,20 +72,12 @@
     repulsion_force_[index_i] = force * particles_->ParticleVolume(index_i);
 }
 //=================================================================================================//
-<<<<<<< HEAD
-RepulsionForce<Contact<Wall>>::RepulsionForce(SurfaceContactRelation &solid_body_contact_relation,
-                                              const std::string &force_name,
+RepulsionForce<Contact<Wall>>::RepulsionForce(SurfaceContactRelation &solid_body_contact_relation const std::string &force_name,
                                               const std::string &density_name)
-    : RepulsionForce<Base, ContactWithWallData>(solid_body_contact_relation, force_name),
-      ForcePrior(&base_particles_, force_name), solid_(particles_->solid_),
-      repulsion_density_(*particles_->getVariableByName<Real>(density_name))
-=======
-RepulsionForce<Contact<Wall>>::RepulsionForce(SurfaceContactRelation &solid_body_contact_relation)
     : RepulsionForce<Base, DataDelegateContact>(solid_body_contact_relation, "RepulsionForce"),
-      ForcePrior(particles_, "RepulsionForce"),
+      ForcePrior(particles_, force_name),
       solid_(DynamicCast<Solid>(this, sph_body_.getBaseMaterial())),
       repulsion_density_(*particles_->getVariableByName<Real>("RepulsionDensity"))
->>>>>>> 1f2f4668
 {
     for (size_t k = 0; k < this->contact_configuration_.size(); ++k)
     {
@@ -135,29 +106,17 @@
     repulsion_force_[index_i] = force * particles_->ParticleVolume(index_i);
 }
 //=================================================================================================//
-<<<<<<< HEAD
 RepulsionForce<Wall, Contact<>>::RepulsionForce(SurfaceContactRelation &solid_body_contact_relation,
                                                 const std::string &force_name,
                                                 const std::string &contact_density_name)
-    : RepulsionForce<Base, ContactDynamicsData>(solid_body_contact_relation, force_name),
-      ForcePrior(&base_particles_, force_name)
-{
-    for (size_t k = 0; k != contact_particles_.size(); ++k)
-    {
-        contact_solids_.push_back(&contact_particles_[k]->solid_);
-        contact_Vol_.push_back(&contact_particles_[k]->Vol_);
-        contact_contact_density_.push_back(contact_particles_[k]->getVariableByName<Real>(contact_density_name));
-=======
-RepulsionForce<Wall, Contact<>>::RepulsionForce(SurfaceContactRelation &solid_body_contact_relation)
-    : RepulsionForce<Base, DataDelegateContact>(solid_body_contact_relation, "RepulsionForce"),
-      ForcePrior(particles_, "RepulsionForce")
+    : RepulsionForce<Base, DataDelegateContact>(solid_body_contact_relation, force_name),
+      ForcePrior(particles_, force_name)
 {
     for (size_t k = 0; k != contact_particles_.size(); ++k)
     {
         contact_solids_.push_back(&DynamicCast<Solid>(this, contact_bodies_[k]->getBaseMaterial()));
         contact_Vol_.push_back(contact_particles_[k]->getVariableByName<Real>("VolumetricMeasure"));
         contact_contact_density_.push_back(contact_particles_[k]->getVariableByName<Real>("RepulsionDensity"));
->>>>>>> 1f2f4668
     }
 }
 //=================================================================================================//
