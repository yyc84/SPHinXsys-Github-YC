--- conflicted
+++ resolved
@@ -35,7 +35,6 @@
 #include "execution_policy.h"
 #include "reduce_functors.h"
 #include "sphinxsys_containers.h"
-#include <type_traits>
 
 #include <type_traits>
 
@@ -61,14 +60,6 @@
     explicit BaseLocalDynamics(DynamicsIdentifier &identifier)
         : identifier_(identifier), sph_system_(identifier.getSPHSystem()),
           sph_body_(identifier.getSPHBody()),
-<<<<<<< HEAD
-          particles_(&sph_body_.getBaseParticles()) {};
-    virtual ~BaseLocalDynamics() {};
-    DynamicsIdentifier &getDynamicsIdentifier() { return identifier_; };
-    SPHBody &getSPHBody() { return sph_body_; };
-    BaseParticles *getParticles() { return particles_; };
-    virtual void setupDynamics(Real dt = 0.0) {}; // setup global parameters
-=======
           particles_(&sph_body_.getBaseParticles()){};
     virtual ~BaseLocalDynamics(){};
     typedef DynamicsIdentifier Identifier;
@@ -76,7 +67,6 @@
     SPHBody &getSPHBody() { return sph_body_; };
     BaseParticles *getParticles() { return particles_; };
     virtual void setupDynamics(Real dt = 0.0){}; // setup global parameters
->>>>>>> 658f3aef
 
   protected:
     DynamicsIdentifier &identifier_;
@@ -94,21 +84,13 @@
 class BaseLocalDynamicsReduce : public BaseLocalDynamics<DynamicsIdentifier>
 {
   public:
-<<<<<<< HEAD
-=======
     typedef Operation OperationType;
->>>>>>> 658f3aef
     using ReturnType = typename Operation::ReturnType;
     explicit BaseLocalDynamicsReduce(DynamicsIdentifier &identifier)
         : BaseLocalDynamics<DynamicsIdentifier>(identifier),
           reference_(ReduceReference<Operation>::value),
-<<<<<<< HEAD
-          quantity_name_("ReducedQuantity") {};
-    virtual ~BaseLocalDynamicsReduce() {};
-=======
           quantity_name_("ReducedQuantity"){};
     virtual ~BaseLocalDynamicsReduce(){};
->>>>>>> 658f3aef
 
     ReturnType Reference() { return reference_; };
     std::string QuantityName() { return quantity_name_; };
