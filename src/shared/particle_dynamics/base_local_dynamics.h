--- conflicted
+++ resolved
@@ -60,14 +60,9 @@
     explicit BaseLocalDynamics(DynamicsIdentifier &identifier)
         : identifier_(identifier), sph_system_(identifier.getSPHSystem()),
           sph_body_(identifier.getSPHBody()),
-<<<<<<< HEAD
           particles_(&sph_body_.getBaseParticles()){};
     virtual ~BaseLocalDynamics(){};
     typedef DynamicsIdentifier DynamicsIdentifierType;
-=======
-          particles_(&sph_body_.getBaseParticles()) {};
-    virtual ~BaseLocalDynamics() {};
->>>>>>> 5685f7f7
     DynamicsIdentifier &getDynamicsIdentifier() { return identifier_; };
     SPHBody &getSPHBody() { return sph_body_; };
     BaseParticles *getParticles() { return particles_; };
