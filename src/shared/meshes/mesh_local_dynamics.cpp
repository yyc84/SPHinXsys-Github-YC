--- conflicted
+++ resolved
@@ -101,14 +101,9 @@
 void InitializeDataInACellFromCoarse::update(const Arrayi &cell_index)
 {
     Vecd cell_position = mesh_data_.CellPositionFromIndex(cell_index);
-<<<<<<< HEAD
-    // size_t package_index = coarse_mesh_.probeSignedDistance(cell_position) < 0.0 ? 0 : 1;
-    mesh_data_.assignDataPackageIndex(cell_index, 1);   //todo change the 1 to package_index here
-=======
     MeshVariable<Real> &coarse_phi_ = *coarse_mesh_.getMeshVariable<Real>("Levelset");
     size_t package_index = coarse_mesh_.probeMesh(coarse_phi_, cell_position) < 0.0 ? 0 : 1;
     mesh_data_.assignDataPackageIndex(cell_index, package_index);
->>>>>>> eb59a152
     if (coarse_mesh_.isWithinCorePackage(cell_position))
     {
         Real signed_distance = shape_.findSignedDistance(cell_position);
