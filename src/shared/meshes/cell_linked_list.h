/* ------------------------------------------------------------------------- *
 *                                SPHinXsys                                  *
 * ------------------------------------------------------------------------- *
 * SPHinXsys (pronunciation: s'finksis) is an acronym from Smoothed Particle *
 * Hydrodynamics for industrial compleX systems. It provides C++ APIs for    *
 * physical accurate simulation and aims to model coupled industrial dynamic *
 * systems including fluid, solid, multi-body dynamics and beyond with SPH   *
 * (smoothed particle hydrodynamics), a meshless computational method using  *
 * particle discretization.                                                  *
 *                                                                           *
 * SPHinXsys is partially funded by German Research Foundation               *
 * (Deutsche Forschungsgemeinschaft) DFG HU1527/6-1, HU1527/10-1,            *
 *  HU1527/12-1 and HU1527/12-4.                                             *
 *                                                                           *
 * Portions copyright (c) 2017-2023 Technical University of Munich and       *
 * the authors' affiliations.                                                *
 *                                                                           *
 * Licensed under the Apache License, Version 2.0 (the "License"); you may   *
 * not use this file except in compliance with the License. You may obtain a *
 * copy of the License at http://www.apache.org/licenses/LICENSE-2.0.        *
 *                                                                           *
 * ------------------------------------------------------------------------- */
/**
 * @file 	cell_linked_list.h
 * @brief 	Here gives the classes for managing cell linked lists. This is the basic class
 * 			for building the particle configurations.
 * @details The cell linked list saves for each body a list of particles
 * 			located within the cell.
 * @author	Chi Zhang, Yongchuan and Xiangyu Hu
 */

#ifndef MESH_CELL_LINKED_LIST_H
#define MESH_CELL_LINKED_LIST_H

#include "base_mesh.h"
#include "neighborhood.h"

namespace SPH
{

class BaseParticles;
class Kernel;
class SPHAdaptation;
class CellLinkedList;

/**
 * @class BaseCellLinkedList
 * @brief The Abstract class for mesh cell linked list derived from BaseMeshField.
 */
class BaseCellLinkedList : public BaseMeshField
{
  protected:
    Kernel &kernel_;

  public:
    BaseCellLinkedList(SPHAdaptation &sph_adaptation);
    virtual ~BaseCellLinkedList(){};

    /** access concrete cell linked list levels*/
    virtual StdVec<CellLinkedList *> CellLinkedListLevels() = 0;
    virtual void UpdateCellLists(BaseParticles &base_particles) = 0;
    /** Insert a cell-linked_list entry to the concurrent index list. */
    virtual void insertParticleIndex(size_t particle_index, const Vecd &particle_position) = 0;
    /** Insert a cell-linked_list entry of the index and particle position pair. */
    virtual void InsertListDataEntry(size_t particle_index, const Vecd &particle_position) = 0;
    /** find the nearest list data entry */
    virtual ListData findNearestListDataEntry(const Vecd &position) = 0;
    /** computing the sequence which indicate the order of sorted particle data */
    virtual StdLargeVec<size_t> &computingSequence(BaseParticles &base_particles) = 0;
    /** Tag body part by cell, call by body part */
    virtual void tagBodyPartByCell(ConcurrentCellLists &cell_lists, std::function<bool(Vecd, Real)> &check_included) = 0;
    /** Tag domain bounding cells in an axis direction, called by domain bounding classes */
    virtual void tagBoundingCells(StdVec<CellLists> &cell_data_lists, const BoundingBox &bounding_bounds, int axis) = 0;
};

/**
 * @class CellLinkedList
 * @brief Defining a mesh cell linked list for a body.
 * 		  The meshes for all bodies share the same global coordinates.
 */
class CellLinkedList : public BaseCellLinkedList, public Mesh
{
    StdVec<CellLinkedList *> single_cell_linked_list_level_;

  protected:
    /** using concurrent vectors due to writing conflicts when building the list */
    ConcurrentIndexVector *cell_index_lists_;
    /** non-concurrent list data rewritten for building neighbor list */
    ListDataVector *cell_data_lists_;

    void allocateMeshDataMatrix(); /**< allocate memories for addresses of data packages. */
    void deleteMeshDataMatrix();   /**< delete memories for addresses of data packages. */
    template <typename DataListsType>
    DataListsType &getCellDataList(DataListsType *data_lists, const Arrayi &cell_index)
    {
        return data_lists[transferMeshIndexTo1D(all_cells_, cell_index)];
    };

  public:
    CellLinkedList(BoundingBox tentative_bounds, Real grid_spacing, SPHAdaptation &sph_adaptation);
    ~CellLinkedList() { deleteMeshDataMatrix(); };

    void clearCellLists();
    void UpdateCellListData(BaseParticles &base_particles);
    virtual void UpdateCellLists(BaseParticles &base_particles) override;
    void insertParticleIndex(size_t particle_index, const Vecd &particle_position) override;
    void InsertListDataEntry(size_t particle_index, const Vecd &particle_position) override;
    virtual ListData findNearestListDataEntry(const Vecd &position) override;
    virtual StdLargeVec<size_t> &computingSequence(BaseParticles &base_particles) override;
    virtual void tagBodyPartByCell(ConcurrentCellLists &cell_lists, std::function<bool(Vecd, Real)> &check_included) override;
    virtual void tagBoundingCells(StdVec<CellLists> &cell_data_lists, const BoundingBox &bounding_bounds, int axis) override;
    virtual void writeMeshFieldToPlt(std::ofstream &output_file) override;
    virtual StdVec<CellLinkedList *> CellLinkedListLevels() override { return single_cell_linked_list_level_; };

    /** generalized particle search algorithm */
    template <class DynamicsRange, typename GetSearchDepth, typename GetNeighborRelation>
    void searchNeighborsByParticles(DynamicsRange &dynamics_range, ParticleConfiguration &particle_configuration,
                                    GetSearchDepth &get_search_depth, GetNeighborRelation &get_neighbor_relation);

    /** split algorithm */;
    template <class LocalDynamicsFunction>
    void particle_for_split(const LocalDynamicsFunction &local_dynamics_function);
};

template <>
class RefinedMesh<CellLinkedList> : public CellLinkedList
{
  public:
    RefinedMesh(BoundingBox tentative_bounds, CellLinkedList &coarse_mesh, SPHAdaptation &sph_adaptation)
        : CellLinkedList(tentative_bounds, 0.5 * coarse_mesh.GridSpacing(), sph_adaptation){};
};

/**
 * @class MultilevelCellLinkedList
 * @brief Defining a multilevel mesh cell linked list for a body
 * 		  for multi-resolution particle configuration.
 */
class MultilevelCellLinkedList : public MultilevelMesh<BaseCellLinkedList, CellLinkedList>
{
  protected:
    StdLargeVec<Real> &h_ratio_; /**< Smoothing length for each level. */
<<<<<<< HEAD
    /** Update split cell list. */
    virtual void updateSplitCellLists(SplitCellLists &split_cell_lists) override {};
=======
>>>>>>> db3f523c
    /** determine mesh level from particle cutoff radius */
    inline size_t getMeshLevel(Real particle_cutoff_radius);

  public:
    MultilevelCellLinkedList(BoundingBox tentative_bounds, Real reference_grid_spacing,
                             size_t total_levels, SPHAdaptation &sph_adaptation);
    virtual ~MultilevelCellLinkedList(){};

    virtual void UpdateCellLists(BaseParticles &base_particles) override;
    void insertParticleIndex(size_t particle_index, const Vecd &particle_position) override;
    void InsertListDataEntry(size_t particle_index, const Vecd &particle_position) override;
    virtual ListData findNearestListDataEntry(const Vecd &position) override { return ListData(0, Vecd::Zero()); }; // mocking, not implemented
    virtual StdLargeVec<size_t> &computingSequence(BaseParticles &base_particles) override;
    virtual void tagBodyPartByCell(ConcurrentCellLists &cell_lists, std::function<bool(Vecd, Real)> &check_included) override;
    virtual void tagBoundingCells(StdVec<CellLists> &cell_data_lists, const BoundingBox &bounding_bounds, int axis) override {};
    virtual StdVec<CellLinkedList *> CellLinkedListLevels() override { return getMeshLevels(); };
};
} // namespace SPH
#endif // MESH_CELL_LINKED_LIST_H<|MERGE_RESOLUTION|>--- conflicted
+++ resolved
@@ -139,11 +139,6 @@
 {
   protected:
     StdLargeVec<Real> &h_ratio_; /**< Smoothing length for each level. */
-<<<<<<< HEAD
-    /** Update split cell list. */
-    virtual void updateSplitCellLists(SplitCellLists &split_cell_lists) override {};
-=======
->>>>>>> db3f523c
     /** determine mesh level from particle cutoff radius */
     inline size_t getMeshLevel(Real particle_cutoff_radius);
 
