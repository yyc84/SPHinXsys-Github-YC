--- conflicted
+++ resolved
@@ -175,13 +175,9 @@
 class MultilevelCellLinkedList : public MultilevelMesh<BaseCellLinkedList, CellLinkedList>
 {
   protected:
-<<<<<<< HEAD
-    StdLargeVec<Real> &h_ratio_; /**< Smoothing length for each level. */
-    StdLargeVec<size_t> &level_; /**< Mesh level for each particle. */
-
-=======
     Real *h_ratio_; /**< Smoothing length for each level. */
->>>>>>> 599c9009
+    size_t *level_; /**< Mesh level for each particle. */
+
     /** determine mesh level from particle cutoff radius */
     inline size_t getMeshLevel(Real particle_cutoff_radius);
 
