#include "cell_linked_list.h"
#include "adaptation.h"
#include "base_kernel.h"
#include "base_particle_dynamics.h"
#include "base_particles.h"
#include "mesh_iterators.hpp"
#include "particle_iterators.h"

namespace SPH
{
//=================================================================================================//
BaseCellLinkedList::
    BaseCellLinkedList(SPHAdaptation &sph_adaptation)
    : BaseMeshField("CellLinkedList"),
      kernel_(*sph_adaptation.getKernel()) {}
//=================================================================================================//
CellLinkedList::CellLinkedList(BoundingBox tentative_bounds, Real grid_spacing,
                               SPHAdaptation &sph_adaptation)
    : BaseCellLinkedList(sph_adaptation), Mesh(tentative_bounds, grid_spacing, 2),
      cell_index_lists_(nullptr), cell_data_lists_(nullptr)
{
    allocateMeshDataMatrix();
    single_cell_linked_list_level_.push_back(this);
}
//=================================================================================================//
void CellLinkedList ::allocateMeshDataMatrix()
{
    size_t number_of_all_cells = transferMeshIndexTo1D(all_cells_, all_cells_);
    cell_index_lists_ = new ConcurrentIndexVector[number_of_all_cells];
    cell_data_lists_ = new ListDataVector[number_of_all_cells];
}
//=================================================================================================//
void CellLinkedList ::deleteMeshDataMatrix()
{
    delete[] cell_index_lists_;
    delete[] cell_data_lists_;
}
//=================================================================================================//
void CellLinkedList::clearCellLists()
{
    mesh_parallel_for(MeshRange(Arrayi::Zero(), all_cells_),
                      [&](const Arrayi &cell_index)
                      {
                          getCellDataList(cell_index_lists_, cell_index).clear();
                      });
}
//=================================================================================================//
void CellLinkedList::UpdateCellListData(BaseParticles &base_particles)
{
    StdLargeVec<Vecd> &pos = base_particles.ParticlePositions();
    mesh_parallel_for(
        MeshRange(Arrayi::Zero(), all_cells_),
        [&](const Arrayi &cell_index)
        {
            ListDataVector &cell_data_list = getCellDataList(cell_data_lists_, cell_index);
            cell_data_list.clear();
            ConcurrentIndexVector &cell_list = getCellDataList(cell_index_lists_, cell_index);
            for (size_t s = 0; s != cell_list.size(); ++s)
            {
                size_t index = cell_list[s];
                cell_data_list.emplace_back(std::make_pair(index, pos[index]));
            }
        });
}
//=================================================================================================//
<<<<<<< HEAD
void CellLinkedList::updateSplitCellLists(SplitCellLists &split_cell_lists)
{
    clearSplitCellLists(split_cell_lists);
    // i: stride 3
    // j: stride 3
    mesh_parallel_for(
        MeshRange(Arrayi::Zero(), all_cells_),
        [&](const Arrayi &cell_index)
        {
            ConcurrentIndexVector &cell_list = getCellDataList(cell_index_lists_, cell_index);
            size_t real_particles_in_cell = cell_list.size();
            if (real_particles_in_cell != 0)
            {
                split_cell_lists[transferMeshIndexTo1D(3 * Arrayi::Ones(), mod(cell_index, 3))]
                    .push_back(&cell_list);
            }
        });
}
//=================================================================================================//
=======
>>>>>>> db3f523c
void CellLinkedList::UpdateCellLists(BaseParticles &base_particles)
{
    clearCellLists();
    StdLargeVec<Vecd> &pos_n = base_particles.ParticlePositions();
    size_t total_real_particles = base_particles.TotalRealParticles();
    parallel_for(
        IndexRange(0, total_real_particles),
        [&](const IndexRange &r)
        {
            for (size_t i = r.begin(); i != r.end(); ++i)
            {
                insertParticleIndex(i, pos_n[i]);
            }
        },
        ap);

    UpdateCellListData(base_particles);
}
//=================================================================================================//
void CellLinkedList ::insertParticleIndex(size_t particle_index, const Vecd &particle_position)
{
    Arrayi cell_index = CellIndexFromPosition(particle_position);
    getCellDataList(cell_index_lists_, cell_index).emplace_back(particle_index);
}
//=================================================================================================//
void CellLinkedList ::InsertListDataEntry(size_t particle_index, const Vecd &particle_position)
{
    Arrayi cell_index = CellIndexFromPosition(particle_position);
    getCellDataList(cell_data_lists_, cell_index)
        .emplace_back(std::make_pair(particle_index, particle_position));
}
//=================================================================================================//
ListData CellLinkedList::findNearestListDataEntry(const Vecd &position)
{
    Real min_distance_sqr = MaxReal;
    ListData nearest_entry = std::make_pair(MaxSize_t, MaxReal * Vecd::Ones());

    Arrayi cell = CellIndexFromPosition(position);
    mesh_for_each(
        Arrayi::Zero().max(cell - Arrayi::Ones()),
        all_cells_.min(cell + 2 * Arrayi::Ones()),
        [&](const Arrayi &cell_index)
        {
            ListDataVector &target_particles = getCellDataList(cell_data_lists_, cell_index);
            for (const ListData &list_data : target_particles)
            {
                Real distance_sqr = (position - std::get<1>(list_data)).squaredNorm();
                if (distance_sqr < min_distance_sqr)
                {
                    min_distance_sqr = distance_sqr;
                    nearest_entry = list_data;
                }
            }
        });
    return nearest_entry;
}
//=================================================================================================//
void CellLinkedList::
    tagBodyPartByCell(ConcurrentCellLists &cell_lists, std::function<bool(Vecd, Real)> &check_included)
{
    mesh_parallel_for(
        MeshRange(Arrayi::Zero(), all_cells_),
        [&](const Arrayi &cell_index)
        {
            bool is_included = false;
            mesh_for_each(
                Arrayi::Zero().max(cell_index - Arrayi::Ones()),
                all_cells_.min(cell_index + 2 * Arrayi::Ones()),
                [&](const Arrayi &neighbor_cell_index)
                {
                    if (check_included(CellPositionFromIndex(neighbor_cell_index), grid_spacing_))
                    {
                        is_included = true;
                    }
                });
            if (is_included == true)
                cell_lists.push_back(&getCellDataList(cell_index_lists_, cell_index));
        });
}
//=================================================================================================//
StdLargeVec<size_t> &CellLinkedList::computingSequence(BaseParticles &base_particles)
{
    StdLargeVec<Vecd> &pos = base_particles.ParticlePositions();
    StdLargeVec<size_t> &sequence = base_particles.ParticleSequences();
    size_t total_real_particles = base_particles.TotalRealParticles();
    particle_for(execution::ParallelPolicy(), IndexRange(0, total_real_particles), [&](size_t i)
                 { sequence[i] = transferMeshIndexToMortonOrder(CellIndexFromPosition(pos[i])); });
    return sequence;
}
//=================================================================================================//
MultilevelCellLinkedList::MultilevelCellLinkedList(
    BoundingBox tentative_bounds, Real reference_grid_spacing,
    size_t total_levels, SPHAdaptation &sph_adaptation)
    : MultilevelMesh<BaseCellLinkedList, CellLinkedList>(
          tentative_bounds, reference_grid_spacing, total_levels, sph_adaptation),
      h_ratio_(*DynamicCast<ParticleWithLocalRefinement>(this, &sph_adaptation)->h_ratio_)
{
}
//=================================================================================================//
size_t MultilevelCellLinkedList::getMeshLevel(Real particle_cutoff_radius)
{
    for (size_t level = total_levels_; level != 0; --level)
        if (particle_cutoff_radius - mesh_levels_[level - 1]->GridSpacing() < Eps)
            return level - 1; // jump out the loop!

    std::cout << "\n Error: CellLinkedList level searching out of bound!" << std::endl;
    std::cout << __FILE__ << ':' << __LINE__ << std::endl;
    exit(1);
    return 999; // means an error in level searching
};
//=================================================================================================//
void MultilevelCellLinkedList::insertParticleIndex(size_t particle_index, const Vecd &particle_position)
{
    size_t level = getMeshLevel(kernel_.CutOffRadius(h_ratio_[particle_index]));
    mesh_levels_[level]->insertParticleIndex(particle_index, particle_position);
}
//=================================================================================================//
void MultilevelCellLinkedList::InsertListDataEntry(size_t particle_index, const Vecd &particle_position)
{
    size_t level = getMeshLevel(kernel_.CutOffRadius(h_ratio_[particle_index]));
    mesh_levels_[level]->InsertListDataEntry(particle_index, particle_position);
}
//=================================================================================================//
void MultilevelCellLinkedList::UpdateCellLists(BaseParticles &base_particles)
{
    for (size_t level = 0; level != total_levels_; ++level)
        mesh_levels_[level]->clearCellLists();

    StdLargeVec<Vecd> &pos_n = base_particles.ParticlePositions();
    size_t total_real_particles = base_particles.TotalRealParticles();
    // rebuild the corresponding particle list.
    parallel_for(
        IndexRange(0, total_real_particles),
        [&](const IndexRange &r)
        {
            for (size_t i = r.begin(); i != r.end(); ++i)
            {
                insertParticleIndex(i, pos_n[i]);
            }
        },
        ap);

    for (size_t level = 0; level != total_levels_; ++level)
    {
        mesh_levels_[level]->UpdateCellListData(base_particles);
    }
}
//=================================================================================================//
StdLargeVec<size_t> &MultilevelCellLinkedList::computingSequence(BaseParticles &base_particles)
{
    StdLargeVec<Vecd> &pos = base_particles.ParticlePositions();
    StdLargeVec<size_t> &sequence = base_particles.ParticleSequences();
    size_t total_real_particles = base_particles.TotalRealParticles();
    particle_for(execution::ParallelPolicy(), IndexRange(0, total_real_particles),
                 [&](size_t i)
                 {
						 size_t level = getMeshLevel(kernel_.CutOffRadius(h_ratio_[i]));
						 sequence[i] = mesh_levels_[level]->transferMeshIndexToMortonOrder(
						 mesh_levels_[level]->CellIndexFromPosition(pos[i])); });

    return sequence;
}
//=================================================================================================//
void MultilevelCellLinkedList::
    tagBodyPartByCell(ConcurrentCellLists &cell_lists, std::function<bool(Vecd, Real)> &check_included)
{
    for (size_t l = 0; l != total_levels_; ++l)
    {
        mesh_levels_[l]->tagBodyPartByCell(cell_lists, check_included);
    }
}
//=================================================================================================//
} // namespace SPH<|MERGE_RESOLUTION|>--- conflicted
+++ resolved
@@ -63,28 +63,6 @@
         });
 }
 //=================================================================================================//
-<<<<<<< HEAD
-void CellLinkedList::updateSplitCellLists(SplitCellLists &split_cell_lists)
-{
-    clearSplitCellLists(split_cell_lists);
-    // i: stride 3
-    // j: stride 3
-    mesh_parallel_for(
-        MeshRange(Arrayi::Zero(), all_cells_),
-        [&](const Arrayi &cell_index)
-        {
-            ConcurrentIndexVector &cell_list = getCellDataList(cell_index_lists_, cell_index);
-            size_t real_particles_in_cell = cell_list.size();
-            if (real_particles_in_cell != 0)
-            {
-                split_cell_lists[transferMeshIndexTo1D(3 * Arrayi::Ones(), mod(cell_index, 3))]
-                    .push_back(&cell_list);
-            }
-        });
-}
-//=================================================================================================//
-=======
->>>>>>> db3f523c
 void CellLinkedList::UpdateCellLists(BaseParticles &base_particles)
 {
     clearCellLists();
