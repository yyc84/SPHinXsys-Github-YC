--- conflicted
+++ resolved
@@ -18,7 +18,6 @@
 DataType MeshWithGridDataPackages<PKG_SIZE>::
     DataValueFromGlobalIndex(MeshVariable<DataType> &mesh_variable,
                              const Arrayi &global_grid_index)
-<<<<<<< HEAD
 {
     Arrayi cell_index_on_mesh_ = Arrayi::Zero();
     Arrayi local_data_index = Arrayi::Zero();
@@ -60,24 +59,15 @@
 template <typename FunctionOnData>
 void MeshWithGridDataPackages<PKG_SIZE>::
     for_each_cell_data(const FunctionOnData &function)
-=======
->>>>>>> 3ed7659c
-{
-    Arrayi cell_index_on_mesh_ = Arrayi::Zero();
-    Arrayi local_data_index = Arrayi::Zero();
-    for (int n = 0; n != 2; n++)
-    {
-        size_t cell_index_in_this_direction = global_grid_index[n] / pkg_size;
-        cell_index_on_mesh_[n] = cell_index_in_this_direction;
-        local_data_index[n] = global_grid_index[n] - cell_index_in_this_direction * pkg_size;
-    }
-    size_t package_index = PackageIndexFromCellIndex(cell_index_on_mesh_);
-    auto &data = mesh_variable.DataField()[package_index];
-    return data[local_data_index[0]][local_data_index[1]];
-}
-//=================================================================================================//
-template <int PKG_SIZE>
-<<<<<<< HEAD
+{
+    for (int i = 0; i != pkg_size; ++i)
+        for (int j = 0; j != pkg_size; ++j)
+        {
+            function(i, j);
+        }
+}
+//=================================================================================================//
+template <int PKG_SIZE>
 void MeshWithGridDataPackages<PKG_SIZE>::
     assignDataPackageIndex(const Arrayi &cell_index, const size_t package_index)
 {
@@ -131,44 +121,10 @@
         {
             Vec2d position = DataPositionFromIndex(cell_index, Arrayi(i, j));
             pkg_data[i][j] = function_by_position(position);
-=======
-void MeshWithGridDataPackages<PKG_SIZE>::allocateMetaDataMatrix()
-{
-    Allocate2dArray(meta_data_mesh_, all_cells_);
-}
-//=================================================================================================//
-template <int PKG_SIZE>
-void MeshWithGridDataPackages<PKG_SIZE>::deleteMetaDataMatrix()
-{
-    Delete2dArray(meta_data_mesh_, all_cells_);
-}
-//=================================================================================================//
-template <int PKG_SIZE>
-template <class DataType>
-DataType MeshWithGridDataPackages<PKG_SIZE>::
-    probeMesh(MeshVariable<DataType> &mesh_variable, const Vecd &position)
-{
-    Arrayi cell_index = CellIndexFromPosition(position);
-    size_t package_index = PackageIndexFromCellIndex(cell_index);
-    return isInnerDataPackage(cell_index) ? probeDataPackage(mesh_variable, package_index, cell_index, position)
-                                          : mesh_variable.DataField()[package_index][0][0];
-}
-//=================================================================================================//
-template <int PKG_SIZE>
-template <typename FunctionOnData>
-void MeshWithGridDataPackages<PKG_SIZE>::
-    for_each_cell_data(const FunctionOnData &function)
-{
-    for (int i = 0; i != pkg_size; ++i)
-        for (int j = 0; j != pkg_size; ++j)
-        {
-            function(i, j);
->>>>>>> 3ed7659c
         }
 }
 //=================================================================================================//
 template <int PKG_SIZE>
-<<<<<<< HEAD
 template <typename InDataType, typename OutDataType>
 void MeshWithGridDataPackages<PKG_SIZE>::
     computeGradient(MeshVariable<InDataType> &in_variable,
@@ -193,7 +149,6 @@
             Real dphidy = (in_variable_data[y1.first][y1.second[0]][y1.second[1]] -
                            in_variable_data[y2.first][y2.second[0]][y2.second[1]]);
 
-            // printf("dphidx = %f, dphidy = %f, data_spacing_ = \n", dphidx, dphidy);
             pkg_data[i][j] = 0.5 * Vecd(dphidx, dphidy) / data_spacing_;
         });
 }
@@ -250,154 +205,6 @@
                       {
                           function(Arrayi(i, j));
                       });
-=======
-void MeshWithGridDataPackages<PKG_SIZE>::
-    assignDataPackageIndex(const Arrayi &cell_index, const size_t package_index)
-{
-    MetaData &metadata = meta_data_mesh_[cell_index[0]][cell_index[1]];
-    metadata.second = package_index;
-}
-//=================================================================================================//
-template <int PKG_SIZE>
-size_t MeshWithGridDataPackages<PKG_SIZE>::
-    PackageIndexFromCellIndex(const Arrayi &cell_index)
-{
-    MetaData &metadata = meta_data_mesh_[cell_index[0]][cell_index[1]];
-    return metadata.second;
-}
-//=================================================================================================//
-template <int PKG_SIZE>
-void MeshWithGridDataPackages<PKG_SIZE>::
-    assignCategoryOnMetaDataMesh(const Arrayi &cell_index, const int category)
-{
-    MetaData &metadata = meta_data_mesh_[cell_index[0]][cell_index[1]];
-    metadata.first = category;
-}
-//=================================================================================================//
-template <int PKG_SIZE>
-bool MeshWithGridDataPackages<PKG_SIZE>::
-    isSingularDataPackage(const Arrayi &cell_index)
-{
-    MetaData &metadata = meta_data_mesh_[cell_index[0]][cell_index[1]];
-    return metadata.first == 0;
-}
-//=================================================================================================//
-template <int PKG_SIZE>
-bool MeshWithGridDataPackages<PKG_SIZE>::
-    isInnerDataPackage(const Arrayi &cell_index)
-{
-    MetaData &metadata = meta_data_mesh_[cell_index[0]][cell_index[1]];
-    return metadata.first != 0;
-}
-//=================================================================================================//
-template <int PKG_SIZE>
-bool MeshWithGridDataPackages<PKG_SIZE>::
-    isCoreDataPackage(const Arrayi &cell_index)
-{
-    MetaData &metadata = meta_data_mesh_[cell_index[0]][cell_index[1]];
-    return metadata.first == 2;
-}
-//=================================================================================================//
-template <int PKG_SIZE>
-std::pair<size_t, Arrayi> MeshWithGridDataPackages<PKG_SIZE>::
-    NeighbourIndexShift(const Arrayi shift_index, const CellNeighborhood &neighbour)
-{
-    std::pair<size_t, Arrayi> result;
-    Arrayi neighbour_index = (shift_index + pkg_size * Arrayi::Ones()) / pkg_size;
-    result.first = neighbour[neighbour_index[0]][neighbour_index[1]];
-    result.second = (shift_index + pkg_size * Arrayi::Ones()) - neighbour_index * pkg_size;
-
-    return result;
-}
-//=================================================================================================//
-template <int PKG_SIZE>
-template <typename DataType, typename FunctionByPosition>
-void MeshWithGridDataPackages<PKG_SIZE>::
-    assignByPosition(MeshVariable<DataType> &mesh_variable,
-                     const Arrayi &cell_index,
-                     const FunctionByPosition &function_by_position)
-{
-    size_t package_index = PackageIndexFromCellIndex(cell_index);
-    auto &pkg_data = mesh_variable.DataField()[package_index];
-    for (int i = 0; i != pkg_size; ++i)
-        for (int j = 0; j != pkg_size; ++j)
-        {
-            Vec2d position = DataPositionFromIndex(cell_index, Arrayi(i, j));
-            pkg_data[i][j] = function_by_position(position);
-        }
-}
-//=================================================================================================//
-template <int PKG_SIZE>
-template <typename InDataType, typename OutDataType>
-void MeshWithGridDataPackages<PKG_SIZE>::
-    computeGradient(MeshVariable<InDataType> &in_variable,
-                    MeshVariable<OutDataType> &out_variable,
-                    const size_t package_index)
-{
-    auto in_variable_data = in_variable.DataField();
-    auto out_variable_data = out_variable.DataField();
-
-    auto &neighborhood = cell_neighborhood_[package_index];
-    auto &pkg_data = out_variable_data[package_index];
-
-    for_each_cell_data(
-        [&](int i, int j)
-        {
-            std::pair<size_t, Arrayi> x1 = NeighbourIndexShift(Arrayi(i + 1, j), neighborhood);
-            std::pair<size_t, Arrayi> x2 = NeighbourIndexShift(Arrayi(i - 1, j), neighborhood);
-            std::pair<size_t, Arrayi> y1 = NeighbourIndexShift(Arrayi(i, j + 1), neighborhood);
-            std::pair<size_t, Arrayi> y2 = NeighbourIndexShift(Arrayi(i, j - 1), neighborhood);
-            Real dphidx = (in_variable_data[x1.first][x1.second[0]][x1.second[1]] -
-                           in_variable_data[x2.first][x2.second[0]][x2.second[1]]);
-            Real dphidy = (in_variable_data[y1.first][y1.second[0]][y1.second[1]] -
-                           in_variable_data[y2.first][y2.second[0]][y2.second[1]]);
-
-            pkg_data[i][j] = 0.5 * Vecd(dphidx, dphidy) / data_spacing_;
-        });
-}
-//=================================================================================================//
-template <int PKG_SIZE>
-template <typename DataType>
-DataType MeshWithGridDataPackages<PKG_SIZE>::
-    CornerAverage(MeshVariable<DataType> &mesh_variable, Arrayi addrs_index, Arrayi corner_direction, CellNeighborhood &neighborhood)
-{
-    DataType average = ZeroData<DataType>::value;
-    auto mesh_variable_data = mesh_variable.DataField();
-    for (int i = 0; i != 2; ++i)
-        for (int j = 0; j != 2; ++j)
-        {
-            int x_index = addrs_index[0] + i * corner_direction[0];
-            int y_index = addrs_index[1] + j * corner_direction[1];
-            NeighbourIndex neighbour_index = NeighbourIndexShift(Arrayi(x_index, y_index), neighborhood);
-            average += mesh_variable_data[neighbour_index.first][neighbour_index.second[0]][neighbour_index.second[1]];
-        }
-    return average * 0.25;
-}
-//=================================================================================================//
-template <int PKG_SIZE>
-template <class DataType>
-DataType MeshWithGridDataPackages<PKG_SIZE>::
-    probeDataPackage(MeshVariable<DataType> &mesh_variable, size_t package_index, const Arrayi &cell_index, const Vecd &position)
-{
-    Arrayi data_index = DataIndexFromPosition(cell_index, position);
-    Vecd data_position = DataPositionFromIndex(cell_index, data_index);
-    Vecd alpha = (position - data_position) / data_spacing_;
-    Vecd beta = Vecd::Ones() - alpha;
-
-    auto &neighborhood = cell_neighborhood_[package_index];
-    auto mesh_variable_data = mesh_variable.DataField();
-    NeighbourIndex neighbour_index_1 = NeighbourIndexShift(Arrayi(data_index[0], data_index[1]), neighborhood);
-    NeighbourIndex neighbour_index_2 = NeighbourIndexShift(Arrayi(data_index[0] + 1, data_index[1]), neighborhood);
-    NeighbourIndex neighbour_index_3 = NeighbourIndexShift(Arrayi(data_index[0], data_index[1] + 1), neighborhood);
-    NeighbourIndex neighbour_index_4 = NeighbourIndexShift(Arrayi(data_index[0] + 1, data_index[1] + 1), neighborhood);
-
-    DataType bilinear = mesh_variable_data[neighbour_index_1.first][neighbour_index_1.second[0]][neighbour_index_1.second[1]] * beta[0] * beta[1] +
-                        mesh_variable_data[neighbour_index_2.first][neighbour_index_2.second[0]][neighbour_index_2.second[1]] * alpha[0] * beta[1] +
-                        mesh_variable_data[neighbour_index_3.first][neighbour_index_3.second[0]][neighbour_index_3.second[1]] * beta[0] * alpha[1] +
-                        mesh_variable_data[neighbour_index_4.first][neighbour_index_4.second[0]][neighbour_index_4.second[1]] * alpha[0] * alpha[1];
-
-    return bilinear;
->>>>>>> 3ed7659c
 }
 //=================================================================================================//
 } // namespace SPH
