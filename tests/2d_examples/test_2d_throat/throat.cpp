/**
 * @file 	throat.cpp
 * @brief 	2D in a channel with a throat.
 * @details This is the one of the basic test cases, also the first case for
 * 			understanding SPH method for non-Newtonian low Reynolds number flows.
 *			The choice of maximum flow speed, sound speed and time step size follows
 *			Morris et al. Modeling Low Reynolds Number Incompressible Flows Using SPH.
 *			Journal of Computational Physics, Volume 136, 1997, 214-226.
 *			https://doi.org/10.1006/jcph.1997.5776
 *			Note that as we use implicit time stepping for the viscous term,
 *			the time step size does not need to follow the viscous time step criteria
 *			and is the same of that for pressure and density relaxations.
 * @author 	Luhui Han, Chi Zhang and Xiangyu Hu
 */
#include "sphinxsys.h"
using namespace SPH;
//----------------------------------------------------------------------
//	Basic geometry parameters and numerical setup.
//----------------------------------------------------------------------
Real DH = 4.0;                  // channel height
Real DT = 1.0;                  // throat height
Real DL = 24.0;                 // channel length
Real resolution_ref = 0.1;      // particle spacing
Real BW = resolution_ref * 4.0; // boundary width
//----------------------------------------------------------------------
//	Material properties of the fluid.
//----------------------------------------------------------------------
Real rho0_f = 1.0;
Real gravity_g = 1.0; /**< Gravity force of fluid. */
Real Re = 0.001;      /**< Reynolds number defined in the channel */
// obtain viscosity according planar Poiseuille flow solution in the channel
Real mu_f = rho0_f * sqrt(0.5 * rho0_f * pow(0.5 * DH, 3) * gravity_g / Re);
// maximum flow velocity in the channel
Real U_c = 0.5 * pow(0.5 * DH, 2) * gravity_g * rho0_f / mu_f;
//	predicted overall maximum velocity for this case is in the throat according to incompressible condition
Real U_f = U_c * DH / DT;
// For low Reynolds number flow the weakly compressible formulation need to
// consider viscosity for artificial sound speed.
Real c_f = 10.0 * SMAX(U_f, sqrt(mu_f / rho0_f * U_f / DT));
Real mu_p_f = 0.6 * mu_f;
Real lambda_f = 10.0;
//----------------------------------------------------------------------
//	Fluid body cases-dependent geometries.
//----------------------------------------------------------------------
class FluidBlock : public MultiPolygonShape
{
  public:
    explicit FluidBlock(const std::string &shape_name) : MultiPolygonShape(shape_name)
    {
        std::vector<Vecd> pnts;
        pnts.push_back(Vecd(-0.5 * DL, -0.5 * DH));
        pnts.push_back(Vecd(-0.5 * DL, 0.5 * DH));
        pnts.push_back(Vecd(-DL / 6.0, 0.5 * DH));
        pnts.push_back(Vecd(-DL / 6.0, -0.5 * DH));
        pnts.push_back(Vecd(-0.5 * DL, -0.5 * DH));

        std::vector<Vecd> pnts1;
        pnts1.push_back(Vecd(-DL / 6.0 - BW, -0.5 * DT));
        pnts1.push_back(Vecd(-DL / 6.0 - BW, 0.5 * DT));
        pnts1.push_back(Vecd(DL / 6.0 + BW, 0.5 * DT));
        pnts1.push_back(Vecd(DL / 6.0 + BW, -0.5 * DT));
        pnts1.push_back(Vecd(-DL / 6.0 - BW, -0.5 * DT));

        std::vector<Vecd> pnts2;
        pnts2.push_back(Vecd(DL / 6.0, -0.5 * DH));
        pnts2.push_back(Vecd(DL / 6.0, 0.5 * DH));
        pnts2.push_back(Vecd(0.5 * DL, 0.5 * DH));
        pnts2.push_back(Vecd(0.5 * DL, -0.5 * DH));
        pnts2.push_back(Vecd(DL / 6.0, -0.5 * DH));

        multi_polygon_.addAPolygon(pnts, ShapeBooleanOps::add);
        multi_polygon_.addAPolygon(pnts1, ShapeBooleanOps::add);
        multi_polygon_.addAPolygon(pnts2, ShapeBooleanOps::add);
    }
};
//----------------------------------------------------------------------
//	Cases-dependent wall boundary geometries.
//----------------------------------------------------------------------
class WallBoundary : public MultiPolygonShape
{
  public:
    explicit WallBoundary(const std::string &shape_name) : MultiPolygonShape(shape_name)
    {
        std::vector<Vecd> pnts3;
        pnts3.push_back(Vecd(-0.5 * DL - BW, -0.5 * DH - BW));
        pnts3.push_back(Vecd(-0.5 * DL - BW, 0.5 * DH + BW));
        pnts3.push_back(Vecd(0.5 * DL + BW, 0.5 * DH + BW));
        pnts3.push_back(Vecd(0.5 * DL + BW, -0.5 * DH - BW));
        pnts3.push_back(Vecd(-0.5 * DL - BW, -0.5 * DH - BW));

        std::vector<Vecd> pnts;
        pnts.push_back(Vecd(-0.5 * DL - 2.0 * BW, -0.5 * DH));
        pnts.push_back(Vecd(-0.5 * DL - 2.0 * BW, 0.5 * DH));
        pnts.push_back(Vecd(-DL / 6.0, 0.5 * DH));
        pnts.push_back(Vecd(-DL / 6.0, -0.5 * DH));
        pnts.push_back(Vecd(-0.5 * DL - 2.0 * BW, -0.5 * DH));

        std::vector<Vecd> pnts1;
        pnts1.push_back(Vecd(-DL / 6.0 - BW, -0.5 * DT));
        pnts1.push_back(Vecd(-DL / 6.0 - BW, 0.5 * DT));
        pnts1.push_back(Vecd(DL / 6.0 + BW, 0.5 * DT));
        pnts1.push_back(Vecd(DL / 6.0 + BW, -0.5 * DT));
        pnts1.push_back(Vecd(-DL / 6.0 - BW, -0.5 * DT));

        std::vector<Vecd> pnts2;
        pnts2.push_back(Vecd(DL / 6.0, -0.5 * DH));
        pnts2.push_back(Vecd(DL / 6.0, 0.5 * DH));
        pnts2.push_back(Vecd(0.5 * DL + 2.0 * BW, 0.5 * DH));
        pnts2.push_back(Vecd(0.5 * DL + 2.0 * BW, -0.5 * DH));
        pnts2.push_back(Vecd(DL / 6.0, -0.5 * DH));

        multi_polygon_.addAPolygon(pnts3, ShapeBooleanOps::add);
        multi_polygon_.addAPolygon(pnts, ShapeBooleanOps::sub);
        multi_polygon_.addAPolygon(pnts1, ShapeBooleanOps::sub);
        multi_polygon_.addAPolygon(pnts2, ShapeBooleanOps::sub);
    }
};
//----------------------------------------------------------------------
//	Main program starts here.
//----------------------------------------------------------------------
int main(int ac, char *av[])
{
    //----------------------------------------------------------------------
    //	Build up the environment of a SPHSystem.
    //----------------------------------------------------------------------
    BoundingBox system_domain_bounds(Vec2d(-0.5 * DL - BW, -0.5 * DH - BW),
                                     Vec2d(0.5 * DL + BW, 0.5 * DH + BW));
    SPHSystem sph_system(system_domain_bounds, resolution_ref);
    sph_system.handleCommandlineOptions(ac, av)->setIOEnvironment();
    //----------------------------------------------------------------------
    //	Creating body, materials and particles.
    //----------------------------------------------------------------------
    FluidBody fluid_block(sph_system, makeShared<FluidBlock>("FluidBody"));
    fluid_block.defineParticlesAndMaterial<BaseParticles, Oldroyd_B_Fluid>(rho0_f, c_f, mu_f, lambda_f, mu_p_f);
    Ghost<PeriodicAlongAxis> ghost_along_x(fluid_block.getSPHBodyBounds(), xAxis);
    fluid_block.generateParticlesWithReserve<Lattice>(ghost_along_x);

    SolidBody wall_boundary(sph_system, makeShared<WallBoundary>("Wall"));
    wall_boundary.defineParticlesAndMaterial<SolidParticles, Solid>();
<<<<<<< HEAD
    wall_boundary.generateParticles<Lattice>();
=======
    wall_boundary.generateParticles<ParticleGeneratorLattice>();
    wall_boundary.addBodyStateForRecording<Vecd>("NormalDirection");
>>>>>>> 3dc2939b

    ObserverBody fluid_observer(sph_system, "FluidObserver");
    StdVec<Vecd> observation_location = {Vecd::Zero()};
    fluid_observer.generateParticles<Observer>(observation_location);
    //----------------------------------------------------------------------
    //	Define body relation map.
    //	The contact map gives the topological connections between the bodies.
    //	Basically the the range of bodies to build neighbor particle lists.
    //  Generally, we first define all the inner relations, then the contact relations.
    //  At last, we define the complex relaxations by combining previous defined
    //  inner and contact relations.
    //----------------------------------------------------------------------
    InnerRelation fluid_block_inner(fluid_block);
    InnerRelation wall_boundary_inner(wall_boundary);
    ContactRelation fluid_block_contact(fluid_block, {&wall_boundary});
    ContactRelation fluid_observer_contact(fluid_observer, {&fluid_block});
    //----------------------------------------------------------------------
    // Combined relations built from basic relations
    // which is only used for update configuration.
    //----------------------------------------------------------------------
    ComplexRelation fluid_block_complex(fluid_block_inner, fluid_block_contact);
    //-------------------------------------------------------------------
    // this section define all numerical methods will be used in this case
    //-------------------------------------------------------------------
    Gravity gravity(Vecd(gravity_g, 0.0));
    SimpleDynamics<GravityForce> constant_gravity(fluid_block, gravity);
    InteractionDynamics<NormalDirectionFromParticles> wall_boundary_normal_direction(wall_boundary_inner);
    /** Periodic BCs in x direction. */
    PeriodicConditionUsingGhostParticles periodic_condition(fluid_block, ghost_along_x);
    // evaluation of density by summation approach
    InteractionWithUpdate<fluid_dynamics::DensitySummationComplex> update_density_by_summation(fluid_block_inner, fluid_block_contact);
    // time step size without considering sound wave speed and viscosity
    ReduceDynamics<fluid_dynamics::AdvectionTimeStepSizeForImplicitViscosity> get_fluid_advection_time_step_size(fluid_block, U_f);
    // time step size with considering sound wave speed
    ReduceDynamics<fluid_dynamics::AcousticTimeStepSize> get_fluid_time_step_size(fluid_block);
    // pressure relaxation using verlet time stepping
    Dynamics1Level<fluid_dynamics::Oldroyd_BIntegration1stHalfWithWall> pressure_relaxation(fluid_block_inner, fluid_block_contact);
    pressure_relaxation.pre_processes_.push_back(&periodic_condition.ghost_update_);
    InteractionDynamics<fluid_dynamics::DistanceFromWall, SequencedPolicy> distance_to_wall(fluid_block_contact);
    InteractionWithUpdate<fluid_dynamics::VelocityGradientWithWall<NoKernelCorrection>> update_velocity_gradient(fluid_block_inner, fluid_block_contact);
    Dynamics1Level<fluid_dynamics::Oldroyd_BIntegration2ndHalfWithWall> density_relaxation(fluid_block_inner, fluid_block_contact);
    density_relaxation.pre_processes_.push_back(&periodic_condition.ghost_update_);
    // computing viscous effect implicitly and with update velocity directly other than viscous force
    InteractionSplit<DampingPairwiseWithWall<Vec2d, DampingPairwiseInner>>
        implicit_viscous_damping(fluid_block_inner, fluid_block_contact, "Velocity", mu_f);
    // impose transport velocity
    InteractionWithUpdate<fluid_dynamics::TransportVelocityLimitedCorrectionComplex<AllParticles>>
        transport_velocity_correction(fluid_block_inner, fluid_block_contact);
    // computing vorticity in the flow
    InteractionDynamics<fluid_dynamics::VorticityInner> compute_vorticity(fluid_block_inner);
    //----------------------------------------------------------------------
    //	Define the methods for I/O operations, observations
    //	and regression tests of the simulation.
    //----------------------------------------------------------------------
    BodyStatesRecordingToVtp write_real_body_states(sph_system.real_bodies_);
    RegressionTestDynamicTimeWarping<ReducedQuantityRecording<TotalKineticEnergy>>
        write_fluid_kinetic_energy(fluid_block);
    RegressionTestDynamicTimeWarping<ObservedQuantityRecording<Real>>
        write_recorded_fluid_pressure("Pressure", fluid_observer_contact);
    //----------------------------------------------------------------------
    //	Prepare the simulation with cell linked list, configuration
    //	and case specified initial condition if necessary.
    //----------------------------------------------------------------------
    sph_system.initializeSystemCellLinkedLists();
    // initial periodic boundary condition
    periodic_condition.ghost_creation_.exec();
    sph_system.initializeSystemConfigurations();
    // prepare quantities will be used once only
    wall_boundary_normal_direction.exec();
    distance_to_wall.exec();
    constant_gravity.exec();
    //----------------------------------------------------------------------
    //	Setup for time-stepping control
    //----------------------------------------------------------------------
    size_t number_of_iterations = 0;
    int screen_output_interval = 10;
    int observation_sample_interval = screen_output_interval * 2;
    Real end_time = 40.0;
    // time step size for ouput file
    Real output_interval = end_time / 40.0;
    Real dt = 0.0; // default acoustic time step sizes
    // statistics for computing time
    TickCount t1 = TickCount::now();
    TimeInterval interval;
    //----------------------------------------------------------------------
    //	First output before the main loop.
    //----------------------------------------------------------------------
    write_real_body_states.writeToFile();
    //----------------------------------------------------------------------
    //	Main loop starts here.
    //----------------------------------------------------------------------
    while (GlobalStaticVariables::physical_time_ < end_time)
    {
        Real integration_time = 0.0;
        // integrate time (loop) until the next output time
        while (integration_time < output_interval)
        {

            Real Dt = get_fluid_advection_time_step_size.exec();
            update_density_by_summation.exec();
            transport_velocity_correction.exec();
            distance_to_wall.exec();

            Real relaxation_time = 0.0;
            while (relaxation_time < Dt)
            {
                dt = SMIN(get_fluid_time_step_size.exec(), Dt);
                implicit_viscous_damping.exec(dt);
                pressure_relaxation.exec(dt);
                update_velocity_gradient.exec();
                density_relaxation.exec(dt);

                relaxation_time += dt;
                integration_time += dt;
                GlobalStaticVariables::physical_time_ += dt;
            }

            if (number_of_iterations % screen_output_interval == 0)
            {
                std::cout << std::fixed << std::setprecision(9) << "N=" << number_of_iterations << "	Time = "
                          << GlobalStaticVariables::physical_time_
                          << "	Dt = " << Dt << "	dt = " << dt << "\n";
                if (number_of_iterations % observation_sample_interval == 0 && number_of_iterations != sph_system.RestartStep())
                {
                    write_fluid_kinetic_energy.writeToFile(number_of_iterations);
                    write_recorded_fluid_pressure.writeToFile(number_of_iterations);
                }
            }
            number_of_iterations++;

            // water block configuration and periodic condition
            periodic_condition.bounding_.exec();
            fluid_block.updateCellLinkedListWithParticleSort(100);
            periodic_condition.ghost_creation_.exec();
            fluid_block_complex.updateConfiguration();
        }

        TickCount t2 = TickCount::now();
        compute_vorticity.exec();
        write_real_body_states.writeToFile();
        TickCount t3 = TickCount::now();
        interval += t3 - t2;
    }
    TickCount t4 = TickCount::now();

    TimeInterval tt;
    tt = t4 - t1 - interval;
    std::cout << "Total wall time for computation: " << tt.seconds() << " seconds." << std::endl;

    if (sph_system.GenerateRegressionData())
    {
        write_fluid_kinetic_energy.generateDataBase(1.0e-2);
        write_recorded_fluid_pressure.generateDataBase(1.0e-2);
    }
    else
    {
        write_fluid_kinetic_energy.testResult();
        write_recorded_fluid_pressure.testResult();
    }

    return 0;
}<|MERGE_RESOLUTION|>--- conflicted
+++ resolved
@@ -137,12 +137,7 @@
 
     SolidBody wall_boundary(sph_system, makeShared<WallBoundary>("Wall"));
     wall_boundary.defineParticlesAndMaterial<SolidParticles, Solid>();
-<<<<<<< HEAD
     wall_boundary.generateParticles<Lattice>();
-=======
-    wall_boundary.generateParticles<ParticleGeneratorLattice>();
-    wall_boundary.addBodyStateForRecording<Vecd>("NormalDirection");
->>>>>>> 3dc2939b
 
     ObserverBody fluid_observer(sph_system, "FluidObserver");
     StdVec<Vecd> observation_location = {Vecd::Zero()};
