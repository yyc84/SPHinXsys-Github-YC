/**
 * @file 	muscle_solid_contact.cpp
 * @brief 	This is the test for muscle compression with our new contact model.
 * @details A soft body is in contact with rigid moving plate coupled with simbody.
 * @author 	Chi Zhang and Xiangyu Hu
 */
#include "sphinxsys.h"
/** Name space. */
using namespace SPH;
/** Geometry parameters. */
Real L = 0.04;
Real PL = 0.1;
Real resolution_ref = L / 12.0;
Real BW = resolution_ref * 4;
Vecd halfsize_myocardium(0.5 * L, 0.5 * L, 0.5 * L);
Vecd translation_myocardium(0.5 * L, 0.0, 0.0);
Vecd halfsize_stationary_plate(0.5 * BW, 0.5 * L + BW, 0.5 * L + BW);
Vecd translation_stationary_plate(-0.5 * BW, 0.0, 0.0);
Vecd halfsize_moving_plate(0.5 * BW, 0.5 * PL, 0.5 * PL);
Vecd translation_moving_plate(L + BW, 0.0, 0.0);

/** Domain bounds of the system. */
BoundingBox system_domain_bounds(Vecd(-BW, -0.5 * PL, -0.5 * PL),
                                 Vecd(2.0 * L + BW, 0.5 * PL, 0.5 * PL));

/** For material properties of the solid. */
Real rho0_s = 1265.0;
Real poisson = 0.45;
Real Youngs_modulus = 5e4;
Real physical_viscosity = 200.0;

/** Define the myocardium body shape. */
class Myocardium : public ComplexShape
{
  public:
    explicit Myocardium(const std::string &shape_name) : ComplexShape(shape_name)
    {
        add<TransformShape<GeometricShapeBox>>(Transformd(translation_myocardium), halfsize_myocardium);
        add<TransformShape<GeometricShapeBox>>(Transformd(translation_stationary_plate), halfsize_stationary_plate);
    }
};
/**
 * @brief define the moving plate shape
 */
class MovingPlate : public ComplexShape
{
  public:
    explicit MovingPlate(const std::string &shape_name) : ComplexShape(shape_name)
    {
        add<TransformShape<GeometricShapeBox>>(Transformd(translation_moving_plate), halfsize_moving_plate);
    }
};
/**
 *  The main program
 */
int main()
{
<<<<<<< HEAD
	/** Setup the system. Please the make sure the global domain bounds are correctly defined. */
	SPHSystem system(system_domain_bounds, resolution_ref);
	/** Creat a Myocardium body, corresponding material, particles and reaction model. */
	SolidBody myocardium_body(system, makeShared<Myocardium>("MyocardiumBody"));
	myocardium_body.defineParticlesAndMaterial<ElasticSolidParticles, NeoHookeanSolid>(rho0_s, Youngs_modulus, poisson);
	myocardium_body.generateParticles<ParticleGeneratorLattice>(); 
	/** Plate. */
	SolidBody moving_plate(system, makeShared<MovingPlate>("MovingPlate"));
	moving_plate.defineParticlesAndMaterial<SolidParticles, SaintVenantKirchhoffSolid>(rho0_s, Youngs_modulus, poisson);
	moving_plate.generateParticles<ParticleGeneratorLattice>();
	/** topology */
	InnerRelation myocardium_body_inner(myocardium_body);
	SurfaceContactRelation myocardium_plate_contact(myocardium_body, {&moving_plate});
	SurfaceContactRelation plate_myocardium_contact(moving_plate, {&myocardium_body});
	/** 
	 * This section define all numerical methods will be used in this case.
	 */
	/** initialize a time step */
	SimpleDynamics<TimeStepInitialization> myocardium_initialize_time_step(myocardium_body);
	SimpleDynamics<TimeStepInitialization> moving_plate_initialize_time_step(moving_plate);
	/** Corrected configuration. */
	InteractionDynamics<solid_dynamics::CorrectConfiguration> corrected_configuration(myocardium_body_inner);
	/** Time step size calculation. */
	ReduceDynamics<solid_dynamics::AcousticTimeStepSize> computing_time_step_size(myocardium_body);
	/** active and passive stress relaxation. */
	Dynamics1Level<solid_dynamics::Integration1stHalfPK2> stress_relaxation_first_half(myocardium_body_inner);
	Dynamics1Level<solid_dynamics::Integration2ndHalf> stress_relaxation_second_half(myocardium_body_inner);
	/** Algorithms for solid-solid contact. */
	InteractionDynamics<solid_dynamics::ContactDensitySummation> myocardium_update_contact_density(myocardium_plate_contact);
	InteractionDynamics<solid_dynamics::ContactDensitySummation> plate_update_contact_density(plate_myocardium_contact);
	InteractionDynamics<solid_dynamics::ContactForce> myocardium_compute_solid_contact_forces(myocardium_plate_contact);
	InteractionDynamics<solid_dynamics::ContactForce> plate_compute_solid_contact_forces(plate_myocardium_contact);
	/** Constrain the holder. */
	BodyRegionByParticle holder(myocardium_body, 
		makeShared<TransformShape<GeometricShapeBox>>(Transformd(translation_stationary_plate), halfsize_stationary_plate, "Holder"));
	SimpleDynamics<solid_dynamics::FixBodyPartConstraint>	constraint_holder(holder);
	/** Damping with the solid body*/
	DampingWithRandomChoice<InteractionSplit<DampingPairwiseInner<Vec3d>>>
		muscle_damping(0.1, myocardium_body_inner, "Velocity", physical_viscosity);
	/** Output */
	IOEnvironment io_environment(system);
	BodyStatesRecordingToVtp write_states(io_environment, system.real_bodies_);
	/** Simbody interface. */
	/**
	* The multi body system from simbody.
	*/
	SimTK::MultibodySystem MBsystem;
	/** The bodies or matter of the MBsystem. */
	SimTK::SimbodyMatterSubsystem matter(MBsystem);
	/** The forces of the MBsystem.*/
	SimTK::GeneralForceSubsystem forces(MBsystem);
	SimTK::CableTrackerSubsystem cables(MBsystem);
	/** mass properties of the fixed spot. */
	SolidBodyPartForSimbody plate_multibody(moving_plate, 
		makeShared<TransformShape<GeometricShapeBox>>(Transformd(translation_moving_plate), halfsize_moving_plate, "Plate"));
	/** Mass properties of the constrained spot. 
	 * SimTK::MassProperties(mass, center of mass, inertia)
	 */
	SimTK::Body::Rigid rigid_info(*plate_multibody.body_part_mass_properties_);
	SimTK::MobilizedBody::Slider
		plateMBody(matter.Ground(), SimTK::Transform(SimTKVec3(0)), rigid_info, SimTK::Transform(SimTKVec3(0)));
	/** Gravity. */
	SimTK::Force::UniformGravity sim_gravity(forces, matter, SimTKVec3(Real(-100.0), 0.0, 0.0));
	/** discrete forces acting on the bodies. */
	SimTK::Force::DiscreteForces force_on_bodies(forces, matter);
	/** Damper. */
	SimTK::Force::MobilityLinearDamper linear_damper(forces, plateMBody, SimTK::MobilizerUIndex(0), 20.0);
	/** Time stepping method for multibody system.*/
	SimTK::State state = MBsystem.realizeTopology();
	SimTK::RungeKuttaMersonIntegrator integ(MBsystem);
	integ.setAccuracy(1e-3);
	integ.setAllowInterpolation(false);
	integ.initialize(state);
	/** Coupling between SimBody and SPH.*/
	ReduceDynamics<solid_dynamics::TotalForceOnBodyPartForSimBody>
		force_on_plate(plate_multibody, MBsystem, plateMBody, force_on_bodies, integ);
	SimpleDynamics<solid_dynamics::ConstraintBodyPartBySimBody>
		constraint_plate(plate_multibody, MBsystem, plateMBody, force_on_bodies, integ);
	/**
	 * From here the time stepping begins.
	 * Set the starting time.
	 */
	GlobalStaticVariables::physical_time_ = 0.0;
	system.initializeSystemCellLinkedLists();
	system.initializeSystemConfigurations();
	/** apply initial condition */
	corrected_configuration.exec();
	write_states.writeToFile(0);
	/** Setup physical parameters. */
	int ite = 0;
	Real end_time = 0.1;
	Real output_period = end_time / 100.0;
	Real dt = 0.0;
	/** Statistics for computing time. */
	TickCount t1 = TickCount::now();
	TimeInterval interval;
	/**
	 * Main loop
	 */
	while (GlobalStaticVariables::physical_time_ < end_time)
	{
		Real integration_time = 0.0;
		while (integration_time < output_period)
		{
			if (ite % 100 == 0)
			{
				std::cout << "N=" << ite << " Time: "
						  << GlobalStaticVariables::physical_time_ << "	dt: "
						  << dt << "\n";
			}
			/** Gravity. */
			myocardium_initialize_time_step.exec();
			moving_plate_initialize_time_step.exec();
			/** Contact model for myocardium. */
			myocardium_update_contact_density.exec();
			myocardium_compute_solid_contact_forces.exec();
			/** Contact model for plate. */
			plate_update_contact_density.exec();
			plate_compute_solid_contact_forces.exec();
			{
				SimTK::State &state_for_update = integ.updAdvancedState();
				force_on_bodies.clearAllBodyForces(state_for_update);
				force_on_bodies.setOneBodyForce(state_for_update, plateMBody, force_on_plate.exec());
				integ.stepBy(dt);
				constraint_plate.exec();
			}
			/** Stress relaxation and damping. */
			stress_relaxation_first_half.exec(dt);
			constraint_holder.exec(dt);
			muscle_damping.exec(dt);
			constraint_holder.exec(dt);
			stress_relaxation_second_half.exec(dt);
=======
    /** Setup the system. Please the make sure the global domain bounds are correctly defined. */
    SPHSystem system(system_domain_bounds, resolution_ref);
    /** Creat a Myocardium body, corresponding material, particles and reaction model. */
    SolidBody myocardium_body(system, makeShared<Myocardium>("MyocardiumBody"));
    myocardium_body.defineParticlesAndMaterial<ElasticSolidParticles, NeoHookeanSolid>(rho0_s, Youngs_modulus, poisson);
    myocardium_body.generateParticles<ParticleGeneratorLattice>();
    /** Plate. */
    SolidBody moving_plate(system, makeShared<MovingPlate>("MovingPlate"));
    moving_plate.defineParticlesAndMaterial<SolidParticles, SaintVenantKirchhoffSolid>(rho0_s, Youngs_modulus, poisson);
    moving_plate.generateParticles<ParticleGeneratorLattice>();
    /** topology */
    InnerRelation myocardium_body_inner(myocardium_body);
    SurfaceContactRelation myocardium_plate_contact(myocardium_body, {&moving_plate});
    SurfaceContactRelation plate_myocardium_contact(moving_plate, {&myocardium_body});
    /**
     * This section define all numerical methods will be used in this case.
     */
    /** initialize a time step */
    SimpleDynamics<TimeStepInitialization> myocardium_initialize_time_step(myocardium_body);
    SimpleDynamics<TimeStepInitialization> moving_plate_initialize_time_step(moving_plate);
    /** Corrected configuration. */
    InteractionDynamics<solid_dynamics::CorrectConfiguration> corrected_configuration(myocardium_body_inner);
    /** Time step size calculation. */
    ReduceDynamics<solid_dynamics::AcousticTimeStepSize> computing_time_step_size(myocardium_body);
    /** active and passive stress relaxation. */
    Dynamics1Level<solid_dynamics::Integration1stHalfPK2> stress_relaxation_first_half(myocardium_body_inner);
    Dynamics1Level<solid_dynamics::Integration2ndHalf> stress_relaxation_second_half(myocardium_body_inner);
    /** Algorithms for solid-solid contact. */
    InteractionDynamics<solid_dynamics::ContactDensitySummation> myocardium_update_contact_density(myocardium_plate_contact);
    InteractionDynamics<solid_dynamics::ContactDensitySummation> plate_update_contact_density(plate_myocardium_contact);
    InteractionDynamics<solid_dynamics::ContactForce> myocardium_compute_solid_contact_forces(myocardium_plate_contact);
    InteractionDynamics<solid_dynamics::ContactForce> plate_compute_solid_contact_forces(plate_myocardium_contact);
    /** Constrain the holder. */
    BodyRegionByParticle holder(myocardium_body,
                                makeShared<TransformShape<GeometricShapeBox>>(Transformd(translation_stationary_plate), halfsize_stationary_plate, "Holder"));
    SimpleDynamics<solid_dynamics::FixBodyPartConstraint> constraint_holder(holder);
    /** Damping with the solid body*/
    DampingWithRandomChoice<InteractionSplit<DampingPairwiseInner<Vec3d>>>
        muscle_damping(0.1, myocardium_body_inner, "Velocity", physical_viscosity);
    /** Output */
    IOEnvironment io_environment(system);
    BodyStatesRecordingToVtp write_states(io_environment, system.real_bodies_);
    /** Simbody interface. */
    /**
     * The multi body system from simbody.
     */
    SimTK::MultibodySystem MBsystem;
    /** The bodies or matter of the MBsystem. */
    SimTK::SimbodyMatterSubsystem matter(MBsystem);
    /** The forces of the MBsystem.*/
    SimTK::GeneralForceSubsystem forces(MBsystem);
    SimTK::CableTrackerSubsystem cables(MBsystem);
    /** mass properties of the fixed spot. */
    SolidBodyPartForSimbody plate_multibody(moving_plate,
                                            makeShared<TransformShape<GeometricShapeBox>>(Transformd(translation_moving_plate), halfsize_moving_plate, "Plate"));
    /** Mass properties of the constrained spot.
     * SimTK::MassProperties(mass, center of mass, inertia)
     */
    SimTK::Body::Rigid rigid_info(*plate_multibody.body_part_mass_properties_);
    SimTK::MobilizedBody::Slider
        plateMBody(matter.Ground(), SimTK::Transform(SimTK::Vec3(0)), rigid_info, SimTK::Transform(SimTK::Vec3(0)));
    /** Gravity. */
    SimTK::Force::UniformGravity sim_gravity(forces, matter, SimTK::Vec3(Real(-100.0), 0.0, 0.0));
    /** discrete forces acting on the bodies. */
    SimTK::Force::DiscreteForces force_on_bodies(forces, matter);
    /** Damper. */
    SimTK::Force::MobilityLinearDamper linear_damper(forces, plateMBody, SimTK::MobilizerUIndex(0), 20.0);
    /** Time stepping method for multibody system.*/
    SimTK::State state = MBsystem.realizeTopology();
    SimTK::RungeKuttaMersonIntegrator integ(MBsystem);
    integ.setAccuracy(1e-3);
    integ.setAllowInterpolation(false);
    integ.initialize(state);
    /** Coupling between SimBody and SPH.*/
    ReduceDynamics<solid_dynamics::TotalForceOnBodyPartForSimBody>
        force_on_plate(plate_multibody, MBsystem, plateMBody, integ);
    SimpleDynamics<solid_dynamics::ConstraintBodyPartBySimBody>
        constraint_plate(plate_multibody, MBsystem, plateMBody, integ);
    /**
     * From here the time stepping begins.
     * Set the starting time.
     */
    GlobalStaticVariables::physical_time_ = 0.0;
    system.initializeSystemCellLinkedLists();
    system.initializeSystemConfigurations();
    /** apply initial condition */
    corrected_configuration.exec();
    write_states.writeToFile(0);
    /** Setup physical parameters. */
    int ite = 0;
    Real end_time = 0.1;
    Real output_period = end_time / 100.0;
    Real dt = 0.0;
    /** Statistics for computing time. */
    TickCount t1 = TickCount::now();
    TimeInterval interval;
    /**
     * Main loop
     */
    while (GlobalStaticVariables::physical_time_ < end_time)
    {
        Real integration_time = 0.0;
        while (integration_time < output_period)
        {
            if (ite % 100 == 0)
            {
                std::cout << "N=" << ite << " Time: "
                          << GlobalStaticVariables::physical_time_ << "	dt: "
                          << dt << "\n";
            }
            /** Gravity. */
            myocardium_initialize_time_step.exec();
            moving_plate_initialize_time_step.exec();
            /** Contact model for myocardium. */
            myocardium_update_contact_density.exec();
            myocardium_compute_solid_contact_forces.exec();
            /** Contact model for plate. */
            plate_update_contact_density.exec();
            plate_compute_solid_contact_forces.exec();
            {
                SimTK::State &state_for_update = integ.updAdvancedState();
                force_on_bodies.clearAllBodyForces(state_for_update);
                force_on_bodies.setOneBodyForce(state_for_update, plateMBody, force_on_plate.exec());
                integ.stepBy(dt);
                constraint_plate.exec();
            }
            /** Stress relaxation and damping. */
            stress_relaxation_first_half.exec(dt);
            constraint_holder.exec(dt);
            muscle_damping.exec(dt);
            constraint_holder.exec(dt);
            stress_relaxation_second_half.exec(dt);
>>>>>>> 350ef8fc

            ite++;
            dt = computing_time_step_size.exec();
            integration_time += dt;
            GlobalStaticVariables::physical_time_ += dt;

            myocardium_body.updateCellLinkedList();
            moving_plate.updateCellLinkedList();

            myocardium_plate_contact.updateConfiguration();
            plate_myocardium_contact.updateConfiguration();
        }
        TickCount t2 = TickCount::now();
        write_states.writeToFile();
        TickCount t3 = TickCount::now();
        interval += t3 - t2;
    }
    TickCount t4 = TickCount::now();

    TimeInterval tt;
    tt = t4 - t1 - interval;
    std::cout << "Total wall time for computation: " << tt.seconds() << " seconds." << std::endl;

    return 0;
}<|MERGE_RESOLUTION|>--- conflicted
+++ resolved
@@ -55,140 +55,6 @@
  */
 int main()
 {
-<<<<<<< HEAD
-	/** Setup the system. Please the make sure the global domain bounds are correctly defined. */
-	SPHSystem system(system_domain_bounds, resolution_ref);
-	/** Creat a Myocardium body, corresponding material, particles and reaction model. */
-	SolidBody myocardium_body(system, makeShared<Myocardium>("MyocardiumBody"));
-	myocardium_body.defineParticlesAndMaterial<ElasticSolidParticles, NeoHookeanSolid>(rho0_s, Youngs_modulus, poisson);
-	myocardium_body.generateParticles<ParticleGeneratorLattice>(); 
-	/** Plate. */
-	SolidBody moving_plate(system, makeShared<MovingPlate>("MovingPlate"));
-	moving_plate.defineParticlesAndMaterial<SolidParticles, SaintVenantKirchhoffSolid>(rho0_s, Youngs_modulus, poisson);
-	moving_plate.generateParticles<ParticleGeneratorLattice>();
-	/** topology */
-	InnerRelation myocardium_body_inner(myocardium_body);
-	SurfaceContactRelation myocardium_plate_contact(myocardium_body, {&moving_plate});
-	SurfaceContactRelation plate_myocardium_contact(moving_plate, {&myocardium_body});
-	/** 
-	 * This section define all numerical methods will be used in this case.
-	 */
-	/** initialize a time step */
-	SimpleDynamics<TimeStepInitialization> myocardium_initialize_time_step(myocardium_body);
-	SimpleDynamics<TimeStepInitialization> moving_plate_initialize_time_step(moving_plate);
-	/** Corrected configuration. */
-	InteractionDynamics<solid_dynamics::CorrectConfiguration> corrected_configuration(myocardium_body_inner);
-	/** Time step size calculation. */
-	ReduceDynamics<solid_dynamics::AcousticTimeStepSize> computing_time_step_size(myocardium_body);
-	/** active and passive stress relaxation. */
-	Dynamics1Level<solid_dynamics::Integration1stHalfPK2> stress_relaxation_first_half(myocardium_body_inner);
-	Dynamics1Level<solid_dynamics::Integration2ndHalf> stress_relaxation_second_half(myocardium_body_inner);
-	/** Algorithms for solid-solid contact. */
-	InteractionDynamics<solid_dynamics::ContactDensitySummation> myocardium_update_contact_density(myocardium_plate_contact);
-	InteractionDynamics<solid_dynamics::ContactDensitySummation> plate_update_contact_density(plate_myocardium_contact);
-	InteractionDynamics<solid_dynamics::ContactForce> myocardium_compute_solid_contact_forces(myocardium_plate_contact);
-	InteractionDynamics<solid_dynamics::ContactForce> plate_compute_solid_contact_forces(plate_myocardium_contact);
-	/** Constrain the holder. */
-	BodyRegionByParticle holder(myocardium_body, 
-		makeShared<TransformShape<GeometricShapeBox>>(Transformd(translation_stationary_plate), halfsize_stationary_plate, "Holder"));
-	SimpleDynamics<solid_dynamics::FixBodyPartConstraint>	constraint_holder(holder);
-	/** Damping with the solid body*/
-	DampingWithRandomChoice<InteractionSplit<DampingPairwiseInner<Vec3d>>>
-		muscle_damping(0.1, myocardium_body_inner, "Velocity", physical_viscosity);
-	/** Output */
-	IOEnvironment io_environment(system);
-	BodyStatesRecordingToVtp write_states(io_environment, system.real_bodies_);
-	/** Simbody interface. */
-	/**
-	* The multi body system from simbody.
-	*/
-	SimTK::MultibodySystem MBsystem;
-	/** The bodies or matter of the MBsystem. */
-	SimTK::SimbodyMatterSubsystem matter(MBsystem);
-	/** The forces of the MBsystem.*/
-	SimTK::GeneralForceSubsystem forces(MBsystem);
-	SimTK::CableTrackerSubsystem cables(MBsystem);
-	/** mass properties of the fixed spot. */
-	SolidBodyPartForSimbody plate_multibody(moving_plate, 
-		makeShared<TransformShape<GeometricShapeBox>>(Transformd(translation_moving_plate), halfsize_moving_plate, "Plate"));
-	/** Mass properties of the constrained spot. 
-	 * SimTK::MassProperties(mass, center of mass, inertia)
-	 */
-	SimTK::Body::Rigid rigid_info(*plate_multibody.body_part_mass_properties_);
-	SimTK::MobilizedBody::Slider
-		plateMBody(matter.Ground(), SimTK::Transform(SimTKVec3(0)), rigid_info, SimTK::Transform(SimTKVec3(0)));
-	/** Gravity. */
-	SimTK::Force::UniformGravity sim_gravity(forces, matter, SimTKVec3(Real(-100.0), 0.0, 0.0));
-	/** discrete forces acting on the bodies. */
-	SimTK::Force::DiscreteForces force_on_bodies(forces, matter);
-	/** Damper. */
-	SimTK::Force::MobilityLinearDamper linear_damper(forces, plateMBody, SimTK::MobilizerUIndex(0), 20.0);
-	/** Time stepping method for multibody system.*/
-	SimTK::State state = MBsystem.realizeTopology();
-	SimTK::RungeKuttaMersonIntegrator integ(MBsystem);
-	integ.setAccuracy(1e-3);
-	integ.setAllowInterpolation(false);
-	integ.initialize(state);
-	/** Coupling between SimBody and SPH.*/
-	ReduceDynamics<solid_dynamics::TotalForceOnBodyPartForSimBody>
-		force_on_plate(plate_multibody, MBsystem, plateMBody, force_on_bodies, integ);
-	SimpleDynamics<solid_dynamics::ConstraintBodyPartBySimBody>
-		constraint_plate(plate_multibody, MBsystem, plateMBody, force_on_bodies, integ);
-	/**
-	 * From here the time stepping begins.
-	 * Set the starting time.
-	 */
-	GlobalStaticVariables::physical_time_ = 0.0;
-	system.initializeSystemCellLinkedLists();
-	system.initializeSystemConfigurations();
-	/** apply initial condition */
-	corrected_configuration.exec();
-	write_states.writeToFile(0);
-	/** Setup physical parameters. */
-	int ite = 0;
-	Real end_time = 0.1;
-	Real output_period = end_time / 100.0;
-	Real dt = 0.0;
-	/** Statistics for computing time. */
-	TickCount t1 = TickCount::now();
-	TimeInterval interval;
-	/**
-	 * Main loop
-	 */
-	while (GlobalStaticVariables::physical_time_ < end_time)
-	{
-		Real integration_time = 0.0;
-		while (integration_time < output_period)
-		{
-			if (ite % 100 == 0)
-			{
-				std::cout << "N=" << ite << " Time: "
-						  << GlobalStaticVariables::physical_time_ << "	dt: "
-						  << dt << "\n";
-			}
-			/** Gravity. */
-			myocardium_initialize_time_step.exec();
-			moving_plate_initialize_time_step.exec();
-			/** Contact model for myocardium. */
-			myocardium_update_contact_density.exec();
-			myocardium_compute_solid_contact_forces.exec();
-			/** Contact model for plate. */
-			plate_update_contact_density.exec();
-			plate_compute_solid_contact_forces.exec();
-			{
-				SimTK::State &state_for_update = integ.updAdvancedState();
-				force_on_bodies.clearAllBodyForces(state_for_update);
-				force_on_bodies.setOneBodyForce(state_for_update, plateMBody, force_on_plate.exec());
-				integ.stepBy(dt);
-				constraint_plate.exec();
-			}
-			/** Stress relaxation and damping. */
-			stress_relaxation_first_half.exec(dt);
-			constraint_holder.exec(dt);
-			muscle_damping.exec(dt);
-			constraint_holder.exec(dt);
-			stress_relaxation_second_half.exec(dt);
-=======
     /** Setup the system. Please the make sure the global domain bounds are correctly defined. */
     SPHSystem system(system_domain_bounds, resolution_ref);
     /** Creat a Myocardium body, corresponding material, particles and reaction model. */
@@ -249,9 +115,9 @@
      */
     SimTK::Body::Rigid rigid_info(*plate_multibody.body_part_mass_properties_);
     SimTK::MobilizedBody::Slider
-        plateMBody(matter.Ground(), SimTK::Transform(SimTK::Vec3(0)), rigid_info, SimTK::Transform(SimTK::Vec3(0)));
+        plateMBody(matter.Ground(), SimTK::Transform(SimTKVec3(0)), rigid_info, SimTK::Transform(SimTKVec3(0)));
     /** Gravity. */
-    SimTK::Force::UniformGravity sim_gravity(forces, matter, SimTK::Vec3(Real(-100.0), 0.0, 0.0));
+    SimTK::Force::UniformGravity sim_gravity(forces, matter, SimTKVec3(Real(-100.0), 0.0, 0.0));
     /** discrete forces acting on the bodies. */
     SimTK::Force::DiscreteForces force_on_bodies(forces, matter);
     /** Damper. */
@@ -321,7 +187,6 @@
             muscle_damping.exec(dt);
             constraint_holder.exec(dt);
             stress_relaxation_second_half.exec(dt);
->>>>>>> 350ef8fc
 
             ite++;
             dt = computing_time_step_size.exec();
