/* ------------------------------------------------------------------------- *
 *                                SPHinXsys                                  *
 * ------------------------------------------------------------------------- *
 * SPHinXsys (pronunciation: s'finksis) is an acronym from Smoothed Particle *
 * Hydrodynamics for industrial compleX systems. It provides C++ APIs for    *
 * physical accurate simulation and aims to model coupled industrial dynamic *
 * systems including fluid, solid, multi-body dynamics and beyond with SPH   *
 * (smoothed particle hydrodynamics), a meshless computational method using  *
 * particle discretization.                                                  *
 *                                                                           *
 * SPHinXsys is partially funded by German Research Foundation               *
 * (Deutsche Forschungsgemeinschaft) DFG HU1527/6-1, HU1527/10-1,            *
 *  HU1527/12-1 and HU1527/12-4.                                             *
 *                                                                           *
 * Portions copyright (c) 2017-2023 Technical University of Munich and       *
 * the authors' affiliations.                                                *
 *                                                                           *
 * Licensed under the Apache License, Version 2.0 (the "License"); you may   *
 * not use this file except in compliance with the License. You may obtain a *
 * copy of the License at http://www.apache.org/licenses/LICENSE-2.0.        *
 *                                                                           *
 * ------------------------------------------------------------------------- */
/**
 * @file 	pressure_boundary.h
 * @brief 	Here, we define the pressure boundary condition class for fluid dynamics.
 * @details The boundary conditions very often based on different types of buffers.
 * @author  Shuoguo Zhang and Xiangyu Hu
 */

#ifndef PRESSURE_BOUNDARY_H
#define PRESSURE_BOUNDARY_H

#include "fluid_boundary.h"

namespace SPH
{
namespace fluid_dynamics
{
template <typename TargetPressure, class KernelCorrectionType>
class PressureBoundaryCondition : public BaseFlowBoundaryCondition
{
  public:
    /** default parameter indicates prescribe pressure */
    explicit PressureBoundaryCondition(BodyAlignedBoxByCell &aligned_box_part)
        : BaseFlowBoundaryCondition(aligned_box_part),
          aligned_box_(aligned_box_part.getAlignedBoxShape()),
          alignment_axis_(aligned_box_.AlignmentAxis()),
          transform_(aligned_box_.getTransform()),
          target_pressure_(*this),
<<<<<<< HEAD
          kernel_sum_(*particles_->getVariableDataByName<Vecd>("KernelSummation")),
          kernel_correction_(this->particles_){};
    virtual ~PressureBoundaryCondition(){};
=======
          kernel_sum_(particles_->getVariableDataByName<Vecd>("KernelSummation")),
          physical_time_(sph_system_.getSystemVariableDataByName<Real>("PhysicalTime")){};
    virtual ~PressureCondition(){};
>>>>>>> 00815cb5
    AlignedBoxShape &getAlignedBox() { return aligned_box_; };

    void update(size_t index_i, Real dt = 0.0)
    {
<<<<<<< HEAD
        //vel_[index_i] += 2.0 * kernel_sum_[index_i] * target_pressure_(p_[index_i]) / rho_[index_i] * dt;
        vel_[index_i] += 2.0 * kernel_correction_(index_i) * kernel_sum_[index_i] * target_pressure_(p_[index_i]) / rho_[index_i] * dt;
=======
        vel_[index_i] += 2.0 * kernel_sum_[index_i] * target_pressure_(p_[index_i], *physical_time_) / rho_[index_i] * dt;
>>>>>>> 00815cb5

        Vecd frame_velocity = Vecd::Zero();
        frame_velocity[alignment_axis_] = transform_.xformBaseVecToFrame(vel_[index_i])[alignment_axis_];
        vel_[index_i] = transform_.xformFrameVecToBase(frame_velocity);
    };

  protected:
    AlignedBoxShape &aligned_box_;
    const int alignment_axis_;
    Transform &transform_;
    TargetPressure target_pressure_;
<<<<<<< HEAD
    StdLargeVec<Vecd> &kernel_sum_;
    KernelCorrectionType kernel_correction_;
=======
    Vecd *kernel_sum_;
    Real *physical_time_;
>>>>>>> 00815cb5
};

template <typename TargetPressure>
using PressureCondition = PressureBoundaryCondition<TargetPressure, NoKernelCorrection>;

template <typename TargetPressure>
using PressureConditionCorrection = PressureBoundaryCondition<TargetPressure, LinearGradientCorrection>;

} // namespace fluid_dynamics
} // namespace SPH
#endif // PRESSURE_BOUNDARY_H<|MERGE_RESOLUTION|>--- conflicted
+++ resolved
@@ -47,25 +47,16 @@
           alignment_axis_(aligned_box_.AlignmentAxis()),
           transform_(aligned_box_.getTransform()),
           target_pressure_(*this),
-<<<<<<< HEAD
-          kernel_sum_(*particles_->getVariableDataByName<Vecd>("KernelSummation")),
-          kernel_correction_(this->particles_){};
+          kernel_sum_(particles_->getVariableDataByName<Vecd>("KernelSummation")),
+          kernel_correction_(this->particles_),
+          physical_time_(sph_system_.getSystemVariableDataByName<Real>("PhysicalTime")){};
     virtual ~PressureBoundaryCondition(){};
-=======
-          kernel_sum_(particles_->getVariableDataByName<Vecd>("KernelSummation")),
-          physical_time_(sph_system_.getSystemVariableDataByName<Real>("PhysicalTime")){};
-    virtual ~PressureCondition(){};
->>>>>>> 00815cb5
     AlignedBoxShape &getAlignedBox() { return aligned_box_; };
 
     void update(size_t index_i, Real dt = 0.0)
     {
-<<<<<<< HEAD
-        //vel_[index_i] += 2.0 * kernel_sum_[index_i] * target_pressure_(p_[index_i]) / rho_[index_i] * dt;
+        //vel_[index_i] += 2.0 * kernel_sum_[index_i] * target_pressure_(p_[index_i], *physical_time_) / rho_[index_i] * dt;
         vel_[index_i] += 2.0 * kernel_correction_(index_i) * kernel_sum_[index_i] * target_pressure_(p_[index_i]) / rho_[index_i] * dt;
-=======
-        vel_[index_i] += 2.0 * kernel_sum_[index_i] * target_pressure_(p_[index_i], *physical_time_) / rho_[index_i] * dt;
->>>>>>> 00815cb5
 
         Vecd frame_velocity = Vecd::Zero();
         frame_velocity[alignment_axis_] = transform_.xformBaseVecToFrame(vel_[index_i])[alignment_axis_];
@@ -77,13 +68,9 @@
     const int alignment_axis_;
     Transform &transform_;
     TargetPressure target_pressure_;
-<<<<<<< HEAD
-    StdLargeVec<Vecd> &kernel_sum_;
-    KernelCorrectionType kernel_correction_;
-=======
     Vecd *kernel_sum_;
     Real *physical_time_;
->>>>>>> 00815cb5
+    KernelCorrectionType kernel_correction_;
 };
 
 template <typename TargetPressure>
