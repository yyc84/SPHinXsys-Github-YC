/* ------------------------------------------------------------------------- *
 *                                SPHinXsys                                  *
 * ------------------------------------------------------------------------- *
 * SPHinXsys (pronunciation: s'finksis) is an acronym from Smoothed Particle *
 * Hydrodynamics for industrial compleX systems. It provides C++ APIs for    *
 * physical accurate simulation and aims to model coupled industrial dynamic *
 * systems including fluid, solid, multi-body dynamics and beyond with SPH   *
 * (smoothed particle hydrodynamics), a meshless computational method using  *
 * particle discretization.                                                  *
 *                                                                           *
 * SPHinXsys is partially funded by German Research Foundation               *
 * (Deutsche Forschungsgemeinschaft) DFG HU1527/6-1, HU1527/10-1,            *
 *  HU1527/12-1 and HU1527/12-4.                                             *
 *                                                                           *
 * Portions copyright (c) 2017-2023 Technical University of Munich and       *
 * the authors' affiliations.                                                *
 *                                                                           *
 * Licensed under the Apache License, Version 2.0 (the "License"); you may   *
 * not use this file except in compliance with the License. You may obtain a *
 * copy of the License at http://www.apache.org/licenses/LICENSE-2.0.        *
 *                                                                           *
 * ------------------------------------------------------------------------- */
/**
 * @file 	POROUS_ELASTIC_DYNAMICS_H.h
 * @brief 	Here, we define the algorithm classes for elastic solid dynamics.
 * @details 	We consider here a weakly compressible solids.
 * @author	Chi ZHang and Xiangyu Hu
 */

#ifndef POROUS_ELASTIC_DYNAMICS_H
#define POROUS_ELASTIC_DYNAMICS_H

#include "all_particle_dynamics.h"
#include "elastic_dynamics.h"
#include "porous_media_solid.h"
#include "porous_solid_particles.h"
namespace SPH
{
namespace multi_species_continuum
{
//----------------------------------------------------------------------
//		for porous elastic solid dynamics
//----------------------------------------------------------------------
<<<<<<< HEAD
    typedef DataDelegateSimple<SPH::multi_species_continuum::PorousMediaParticles> PorousMediaSolidDataSimple;
	typedef DataDelegateInner<SPH::multi_species_continuum::PorousMediaParticles> PorousMediaSolidDataInner;
 
		/** 
	 	* @class GetSaturationTimeStepSize
		* @brief Computing the time step size based on diffusion coefficient and particle smoothing length
		*/
		class GetSaturationTimeStepSize
			: public LocalDynamicsReduce<Real, ReduceMin>,
			public PorousMediaSolidDataSimple
		{
		protected:
			Real saturation_time_step_;
			Real smoothing_length_;
		public:
			explicit GetSaturationTimeStepSize(SPHBody &sph_body):
				LocalDynamicsReduce<Real, ReduceMin>(sph_body, MaxReal), 
				PorousMediaSolidDataSimple(sph_body)
			{ 
				smoothing_length_ = sph_body.sph_adaptation_->ReferenceSmoothingLength();
			};
			virtual ~GetSaturationTimeStepSize() {};

			Real reduce(size_t index_i, Real dt = 0.0) 
			{
				return 0.5 * smoothing_length_ * smoothing_length_ 
						/ particles_->porous_solid_.getDiffusivityConstant() / (Real)Dimensions;
			};		
	  };
     

		/**@class MomentumConstraint
		 * @brief MomentumConstraint with zero momentum.
		 */
		class MomentumConstraint : public  BaseLocalDynamics<BodyPartByParticle>, public PorousMediaSolidDataSimple
		{
		public:
			explicit MomentumConstraint(BodyPartByParticle &body_part);
			virtual ~MomentumConstraint() {};
           
		   void update(size_t index_i, Real dt = 0.0) { total_momentum_[index_i] = Vecd::Zero(); }; 

		protected:
			StdLargeVec<Vecd> &total_momentum_;
		};
 
   	/**
		 * @class BasePorousStressRelaxation
		 * @brief base class for porous media relaxation
		 */
		class BasePorousMediaRelaxation : public LocalDynamics, public PorousMediaSolidDataInner
		{
		public:
			explicit BasePorousMediaRelaxation(BaseInnerRelation &inner_relation);
			virtual ~BasePorousMediaRelaxation(){};

		protected:
			StdLargeVec<Real> &Vol_;
			StdLargeVec<Vecd> &pos_, &vel_;
			StdLargeVec<Matd> &B_, &F_, &dF_dt_;
			Real rho0_, inv_rho0_;
			Real smoothing_length_;
		 
		};

    /**
		 * @class PorousMediaStressRelaxationFirstHalf
		 * @brief computing Porous Media stress relaxation process by verlet time stepping
		 * This is the first step
		 */
		class PorousMediaStressRelaxationFirstHalf
			: public BasePorousMediaRelaxation
		{
		public:
			PorousMediaStressRelaxationFirstHalf(BaseInnerRelation &body_inner_relation);
			virtual ~PorousMediaStressRelaxationFirstHalf() {};
		protected:
		
			StdLargeVec<Real> &Vol_update_, &fluid_saturation_,  &total_mass_, &fluid_mass_,  &dfluid_mass_dt_ ;
			StdLargeVec<Vecd> &total_momentum_, &dtotal_momentum_dt_, &fluid_velocity_, &relative_fluid_flux_;  
			StdLargeVec<Matd> &outer_fluid_velocity_relative_fluid_flux_, &Stress_;
		
			Real diffusivity_constant, fluid_initial_density, 
				 water_pressure_constant;

			const Real one_over_dimensions_ = 1.0 / (Real)Dimensions;
			Real numerical_dissipation_factor_;
			Real inv_W0_ = 1.0 / sph_body_.sph_adaptation_->getKernel()->W0(Vecd(0));
		

			void initialization(size_t index_i, Real dt = 0.0);
		    void interaction(size_t index_i, Real dt = 0.0)
			{
				Vecd total_momentum_increment = Vecd::Zero();
				Neighborhood &inner_neighborhood = inner_configuration_[index_i];

				for (size_t n = 0; n != inner_neighborhood.current_size_; ++n)
				{
					size_t index_j = inner_neighborhood.j_[n];
					Real r_ij = inner_neighborhood.r_ij_[n];
					Vecd gradw_ijV_j = inner_neighborhood.dW_ij_[n] * Vol_[index_j] * inner_neighborhood.e_ij_[n];
			
					Real dim_r_ij_1 = Dimensions / r_ij;
					Vecd pos_jump = pos_[index_i] - pos_[index_j];
					Vecd vel_jump = vel_[index_i] - vel_[index_j];
					Real strain_rate =  pos_jump.dot(vel_jump) * dim_r_ij_1 * dim_r_ij_1;
					Real weight = inner_neighborhood.W_ij_[n] * inv_W0_;

					Matd numerical_stress_ij = 0.5 * (F_[index_i] + F_[index_j]) 
						* particles_->porous_solid_.PairNumericalDamping(strain_rate,  smoothing_length_);
				
					//three parts for the momentum increment
					total_momentum_increment += (Stress_[index_i] + Stress_[index_j]
												+ numerical_dissipation_factor_  * numerical_stress_ij * weight 
												- outer_fluid_velocity_relative_fluid_flux_[index_i] - outer_fluid_velocity_relative_fluid_flux_[index_j])
												* gradw_ijV_j ; 
				}

				dtotal_momentum_dt_[index_i] = total_momentum_increment;
			};
		void update(size_t index_i, Real dt = 0.0);

		};

    	/**
		 * @class PorousMediaStressRelaxationSecondHalf
		 * @brief computing Porous Media stress relaxation process by verlet time stepping
		 * This is the second step
		 */
		class PorousMediaStressRelaxationSecondHalf
			: public PorousMediaStressRelaxationFirstHalf
		{
		public:
			PorousMediaStressRelaxationSecondHalf(BaseInnerRelation &body_inner_relation) :
				PorousMediaStressRelaxationFirstHalf(body_inner_relation) {};
			virtual ~PorousMediaStressRelaxationSecondHalf() {};
		protected:
			void initialization(size_t index_i, Real dt = 0.0) ;
		 	void interaction(size_t index_i, Real dt = 0.0) 		
			{
				Matd deformation_gradient_change_rate = Matd::Zero();
				Neighborhood &inner_neighborhood = inner_configuration_[index_i];
				
				for (size_t n = 0; n != inner_neighborhood.current_size_; ++n)
				{
					size_t index_j = inner_neighborhood.j_[n];
					Vecd gradw_ijV_j = inner_neighborhood.dW_ij_[n] * Vol_[index_j] * inner_neighborhood.e_ij_[n];

					deformation_gradient_change_rate -=
						(vel_[index_i] - vel_[index_j]) * gradw_ijV_j.transpose();
				}
				dF_dt_[index_i] = deformation_gradient_change_rate * B_[index_i];
			};
			void update(size_t index_i, Real dt = 0.0) ;
		};
   

   	/**
		* @class PorousMediaSaturationDynamicsInitialCondition
		* @brief Set initial condition  in porous media.
		*/
		class PorousMediaSaturationDynamicsInitialCondition: public  BaseLocalDynamics<BodyPartByParticle>, public PorousMediaSolidDataSimple
		{
		public:
			  PorousMediaSaturationDynamicsInitialCondition(BodyPartByParticle &body_part):
				 BaseLocalDynamics<BodyPartByParticle>(body_part),PorousMediaSolidDataSimple(body_part.getSPHBody()),
			    fluid_mass_(particles_->fluid_mass_), fluid_saturation_(particles_->fluid_saturation_), 
				total_mass_(particles_->total_mass_), rho_n_(particles_->rho_),
				Vol_update_(particles_->Vol_update_), pos_(particles_->pos_) {};
	
			virtual ~PorousMediaSaturationDynamicsInitialCondition() {};

		protected:
			StdLargeVec<Real> &fluid_mass_, &fluid_saturation_,&total_mass_, &rho_n_, &Vol_update_;
			StdLargeVec<Vecd> &pos_;
			
		};

	  /**
		 * @class SaturationRelaxationInPorousMedia
		 * @brief computing saturation relaxation process in porous media 
		 */
		class SaturationRelaxationInPorousMedia
			: public PorousMediaStressRelaxationFirstHalf
		{
		public:
			SaturationRelaxationInPorousMedia(BaseInnerRelation &body_inner_relation)
				: PorousMediaStressRelaxationFirstHalf(body_inner_relation){};
				virtual ~SaturationRelaxationInPorousMedia() {};
		protected:
			void initialization(size_t index_i, Real Dt = 0.0) ;
		 	void interaction(size_t index_i, Real Dt = 0.0) 
			{
				Vecd fluid_saturation_gradient  = Vecd::Zero();
				Real relative_fluid_flux_divergence  = 0.0;	
				Neighborhood &inner_neighborhood = inner_configuration_[index_i];

				for (size_t n = 0; n != inner_neighborhood.current_size_; ++n)
				{
					size_t index_j = inner_neighborhood.j_[n];
					Real r_ij = inner_neighborhood.r_ij_[n];
					Real dw_ijV_j = inner_neighborhood.dW_ij_[n] * Vol_[index_j];

					Vecd e_ij = inner_neighborhood.e_ij_[n];
					fluid_saturation_gradient -=  (fluid_saturation_[index_i] - fluid_saturation_[index_j])
													* e_ij* dw_ijV_j;
							
					
					relative_fluid_flux_divergence +=  1.0 / 2.0 * (fluid_saturation_[index_i] * fluid_saturation_[index_i] - fluid_saturation_[index_j] * fluid_saturation_[index_j]) 
															/ (r_ij + TinyReal) *  dw_ijV_j;
													
				}
				//then we update relative velocity based on the updated fluid density
				relative_fluid_flux_[index_i] = -diffusivity_constant * fluid_initial_density * fluid_saturation_[index_i] * fluid_saturation_gradient;
				
				dfluid_mass_dt_[index_i] = diffusivity_constant * Vol_update_[index_i] * fluid_initial_density
								* relative_fluid_flux_divergence;
			};
			void update(size_t index_i, Real Dt = 0.0);
		};
=======
typedef DataDelegateSimple<SPH::multi_species_continuum::PorousMediaParticles> PorousMediaSolidDataSimple;
typedef DataDelegateInner<SPH::multi_species_continuum::PorousMediaParticles> PorousMediaSolidDataInner;

/**
 * @class GetSaturationTimeStepSize
 * @brief Computing the time step size based on diffusion coefficient and particle smoothing length
 */
class GetSaturationTimeStepSize
    : public LocalDynamicsReduce<ReduceMin>,
      public PorousMediaSolidDataSimple
{
  protected:
    Real saturation_time_step_;
    Real smoothing_length_;

  public:
    explicit GetSaturationTimeStepSize(SPHBody &sph_body)
        : LocalDynamicsReduce<ReduceMin>(sph_body),
          PorousMediaSolidDataSimple(sph_body),
          smoothing_length_(sph_body.sph_adaptation_->ReferenceSmoothingLength()){};
    virtual ~GetSaturationTimeStepSize(){};

    Real reduce(size_t index_i, Real dt = 0.0)
    {
        return 0.5 * smoothing_length_ * smoothing_length_ /
               particles_->porous_solid_.getDiffusivityConstant() / (Real)Dimensions;
    };
};

/**@class MomentumConstraint
 * @brief MomentumConstraint with zero momentum.
 */
class MomentumConstraint : public BaseLocalDynamics<BodyPartByParticle>, public PorousMediaSolidDataSimple
{
  public:
    explicit MomentumConstraint(BodyPartByParticle &body_part);
    virtual ~MomentumConstraint(){};

    void update(size_t index_i, Real dt = 0.0) { total_momentum_[index_i] = Vecd::Zero(); };

  protected:
    StdLargeVec<Vecd> &total_momentum_;
};

/**
 * @class BasePorousStressRelaxation
 * @brief base class for porous media relaxation
 */
class BasePorousMediaRelaxation : public LocalDynamics, public PorousMediaSolidDataInner
{
  public:
    explicit BasePorousMediaRelaxation(BaseInnerRelation &inner_relation);
    virtual ~BasePorousMediaRelaxation(){};

  protected:
    StdLargeVec<Real> &Vol_;
    StdLargeVec<Vecd> &pos_, &vel_;
    StdLargeVec<Matd> &B_, &F_, &dF_dt_;
    Real rho0_, inv_rho0_;
    Real smoothing_length_;
};

/**
 * @class PorousMediaStressRelaxationFirstHalf
 * @brief computing Porous Media stress relaxation process by verlet time stepping
 * This is the first step
 */
class PorousMediaStressRelaxationFirstHalf
    : public BasePorousMediaRelaxation
{
  public:
    PorousMediaStressRelaxationFirstHalf(BaseInnerRelation &body_inner_relation);
    virtual ~PorousMediaStressRelaxationFirstHalf(){};

  protected:
    StdLargeVec<Real> &Vol_update_, &fluid_saturation_, &total_mass_, &fluid_mass_, &dfluid_mass_dt_;
    StdLargeVec<Vecd> &total_momentum_, &dtotal_momentum_dt_, &fluid_velocity_, &relative_fluid_flux_;
    StdLargeVec<Matd> &outer_fluid_velocity_relative_fluid_flux_, &Stress_;

    Real diffusivity_constant_, fluid_initial_density_, water_pressure_constant_;

    const Real one_over_dimensions_ = 1.0 / (Real)Dimensions;
    Real numerical_dissipation_factor_ = 0.25;
    Real inv_W0_ = 1.0 / sph_body_.sph_adaptation_->getKernel()->W0(Vecd(0));

    void initialization(size_t index_i, Real dt = 0.0);
    void interaction(size_t index_i, Real dt = 0.0)
    {
        Vecd total_momentum_increment = Vecd::Zero();
        Neighborhood &inner_neighborhood = inner_configuration_[index_i];

        for (size_t n = 0; n != inner_neighborhood.current_size_; ++n)
        {
            size_t index_j = inner_neighborhood.j_[n];
            Real r_ij = inner_neighborhood.r_ij_[n];
            Vecd gradW_ijV_j_ = inner_neighborhood.dW_ijV_j_[n] * inner_neighborhood.e_ij_[n];

            Real dim_r_ij_1 = Dimensions / r_ij;
            Vecd pos_jump = pos_[index_i] - pos_[index_j];
            Vecd vel_jump = vel_[index_i] - vel_[index_j];
            Real strain_rate = pos_jump.dot(vel_jump) * dim_r_ij_1 * dim_r_ij_1;
            Real weight = inner_neighborhood.W_ij_[n] * inv_W0_;

            Matd numerical_stress_ij = 0.5 * (F_[index_i] + F_[index_j]) * particles_->porous_solid_.PairNumericalDamping(strain_rate, smoothing_length_);

            // three parts for the momentum increment
            total_momentum_increment += (Stress_[index_i] + Stress_[index_j] + numerical_dissipation_factor_ * numerical_stress_ij * weight - outer_fluid_velocity_relative_fluid_flux_[index_i] - outer_fluid_velocity_relative_fluid_flux_[index_j]) * gradW_ijV_j_;
        }

        dtotal_momentum_dt_[index_i] = total_momentum_increment;
    };
    void update(size_t index_i, Real dt = 0.0);
};

/**
 * @class PorousMediaStressRelaxationSecondHalf
 * @brief computing Porous Media stress relaxation process by verlet time stepping
 * This is the second step
 */
class PorousMediaStressRelaxationSecondHalf
    : public PorousMediaStressRelaxationFirstHalf
{
  public:
    PorousMediaStressRelaxationSecondHalf(BaseInnerRelation &body_inner_relation) : PorousMediaStressRelaxationFirstHalf(body_inner_relation){};
    virtual ~PorousMediaStressRelaxationSecondHalf(){};

  protected:
    void initialization(size_t index_i, Real dt = 0.0);
    void interaction(size_t index_i, Real dt = 0.0)
    {
        Matd deformation_gradient_change_rate = Matd::Zero();
        Neighborhood &inner_neighborhood = inner_configuration_[index_i];

        for (size_t n = 0; n != inner_neighborhood.current_size_; ++n)
        {
            size_t index_j = inner_neighborhood.j_[n];
            Vecd gradW_ijV_j_ = inner_neighborhood.dW_ijV_j_[n] * inner_neighborhood.e_ij_[n];

            deformation_gradient_change_rate -=
                (vel_[index_i] - vel_[index_j]) * gradW_ijV_j_.transpose();
        }
        dF_dt_[index_i] = deformation_gradient_change_rate * B_[index_i];
    };
    void update(size_t index_i, Real dt = 0.0);
};

/**
 * @class PorousMediaSaturationDynamicsInitialCondition
 * @brief Set initial condition  in porous media.
 */
class PorousMediaSaturationDynamicsInitialCondition : public BaseLocalDynamics<BodyPartByParticle>, public PorousMediaSolidDataSimple
{
  public:
    PorousMediaSaturationDynamicsInitialCondition(BodyPartByParticle &body_part)
        : BaseLocalDynamics<BodyPartByParticle>(body_part), PorousMediaSolidDataSimple(body_part.getSPHBody()),
          fluid_mass_(particles_->fluid_mass_), fluid_saturation_(particles_->fluid_saturation_),
          total_mass_(particles_->total_mass_), rho_n_(particles_->rho_),
          Vol_update_(particles_->Vol_update_), pos_(particles_->pos_){};

    virtual ~PorousMediaSaturationDynamicsInitialCondition(){};

  protected:
    StdLargeVec<Real> &fluid_mass_, &fluid_saturation_, &total_mass_, &rho_n_, &Vol_update_;
    StdLargeVec<Vecd> &pos_;
};

/**
 * @class SaturationRelaxationInPorousMedia
 * @brief computing saturation relaxation process in porous media
 */
class SaturationRelaxationInPorousMedia
    : public PorousMediaStressRelaxationFirstHalf
{
  public:
    SaturationRelaxationInPorousMedia(BaseInnerRelation &body_inner_relation)
        : PorousMediaStressRelaxationFirstHalf(body_inner_relation){};
    virtual ~SaturationRelaxationInPorousMedia(){};

  protected:
    void initialization(size_t index_i, Real Dt = 0.0);
    void interaction(size_t index_i, Real Dt = 0.0)
    {
        Vecd fluid_saturation_gradient = Vecd::Zero();
        Real relative_fluid_flux_divergence = 0.0;
        Neighborhood &inner_neighborhood = inner_configuration_[index_i];

        for (size_t n = 0; n != inner_neighborhood.current_size_; ++n)
        {
            size_t index_j = inner_neighborhood.j_[n];
            Real r_ij = inner_neighborhood.r_ij_[n];
            Real dw_ijV_j_ = inner_neighborhood.dW_ijV_j_[n];

            Vecd e_ij = inner_neighborhood.e_ij_[n];
            fluid_saturation_gradient -= (fluid_saturation_[index_i] - fluid_saturation_[index_j]) * e_ij * dw_ijV_j_;

            relative_fluid_flux_divergence += 1.0 / 2.0 * (fluid_saturation_[index_i] * fluid_saturation_[index_i] - fluid_saturation_[index_j] * fluid_saturation_[index_j]) / (r_ij + TinyReal) * dw_ijV_j_;
        }
        // then we update relative velocity based on the updated fluid density
        relative_fluid_flux_[index_i] = -diffusivity_constant_ * fluid_initial_density_ * fluid_saturation_[index_i] * fluid_saturation_gradient;

        dfluid_mass_dt_[index_i] = diffusivity_constant_ * Vol_update_[index_i] * fluid_initial_density_ * relative_fluid_flux_divergence;
    };
    void update(size_t index_i, Real Dt = 0.0);
};
>>>>>>> bf2de1ef

} // namespace multi_species_continuum
} // namespace SPH
#endif // POROUS_ELASTIC_DYNAMICS_H<|MERGE_RESOLUTION|>--- conflicted
+++ resolved
@@ -41,228 +41,6 @@
 //----------------------------------------------------------------------
 //		for porous elastic solid dynamics
 //----------------------------------------------------------------------
-<<<<<<< HEAD
-    typedef DataDelegateSimple<SPH::multi_species_continuum::PorousMediaParticles> PorousMediaSolidDataSimple;
-	typedef DataDelegateInner<SPH::multi_species_continuum::PorousMediaParticles> PorousMediaSolidDataInner;
- 
-		/** 
-	 	* @class GetSaturationTimeStepSize
-		* @brief Computing the time step size based on diffusion coefficient and particle smoothing length
-		*/
-		class GetSaturationTimeStepSize
-			: public LocalDynamicsReduce<Real, ReduceMin>,
-			public PorousMediaSolidDataSimple
-		{
-		protected:
-			Real saturation_time_step_;
-			Real smoothing_length_;
-		public:
-			explicit GetSaturationTimeStepSize(SPHBody &sph_body):
-				LocalDynamicsReduce<Real, ReduceMin>(sph_body, MaxReal), 
-				PorousMediaSolidDataSimple(sph_body)
-			{ 
-				smoothing_length_ = sph_body.sph_adaptation_->ReferenceSmoothingLength();
-			};
-			virtual ~GetSaturationTimeStepSize() {};
-
-			Real reduce(size_t index_i, Real dt = 0.0) 
-			{
-				return 0.5 * smoothing_length_ * smoothing_length_ 
-						/ particles_->porous_solid_.getDiffusivityConstant() / (Real)Dimensions;
-			};		
-	  };
-     
-
-		/**@class MomentumConstraint
-		 * @brief MomentumConstraint with zero momentum.
-		 */
-		class MomentumConstraint : public  BaseLocalDynamics<BodyPartByParticle>, public PorousMediaSolidDataSimple
-		{
-		public:
-			explicit MomentumConstraint(BodyPartByParticle &body_part);
-			virtual ~MomentumConstraint() {};
-           
-		   void update(size_t index_i, Real dt = 0.0) { total_momentum_[index_i] = Vecd::Zero(); }; 
-
-		protected:
-			StdLargeVec<Vecd> &total_momentum_;
-		};
- 
-   	/**
-		 * @class BasePorousStressRelaxation
-		 * @brief base class for porous media relaxation
-		 */
-		class BasePorousMediaRelaxation : public LocalDynamics, public PorousMediaSolidDataInner
-		{
-		public:
-			explicit BasePorousMediaRelaxation(BaseInnerRelation &inner_relation);
-			virtual ~BasePorousMediaRelaxation(){};
-
-		protected:
-			StdLargeVec<Real> &Vol_;
-			StdLargeVec<Vecd> &pos_, &vel_;
-			StdLargeVec<Matd> &B_, &F_, &dF_dt_;
-			Real rho0_, inv_rho0_;
-			Real smoothing_length_;
-		 
-		};
-
-    /**
-		 * @class PorousMediaStressRelaxationFirstHalf
-		 * @brief computing Porous Media stress relaxation process by verlet time stepping
-		 * This is the first step
-		 */
-		class PorousMediaStressRelaxationFirstHalf
-			: public BasePorousMediaRelaxation
-		{
-		public:
-			PorousMediaStressRelaxationFirstHalf(BaseInnerRelation &body_inner_relation);
-			virtual ~PorousMediaStressRelaxationFirstHalf() {};
-		protected:
-		
-			StdLargeVec<Real> &Vol_update_, &fluid_saturation_,  &total_mass_, &fluid_mass_,  &dfluid_mass_dt_ ;
-			StdLargeVec<Vecd> &total_momentum_, &dtotal_momentum_dt_, &fluid_velocity_, &relative_fluid_flux_;  
-			StdLargeVec<Matd> &outer_fluid_velocity_relative_fluid_flux_, &Stress_;
-		
-			Real diffusivity_constant, fluid_initial_density, 
-				 water_pressure_constant;
-
-			const Real one_over_dimensions_ = 1.0 / (Real)Dimensions;
-			Real numerical_dissipation_factor_;
-			Real inv_W0_ = 1.0 / sph_body_.sph_adaptation_->getKernel()->W0(Vecd(0));
-		
-
-			void initialization(size_t index_i, Real dt = 0.0);
-		    void interaction(size_t index_i, Real dt = 0.0)
-			{
-				Vecd total_momentum_increment = Vecd::Zero();
-				Neighborhood &inner_neighborhood = inner_configuration_[index_i];
-
-				for (size_t n = 0; n != inner_neighborhood.current_size_; ++n)
-				{
-					size_t index_j = inner_neighborhood.j_[n];
-					Real r_ij = inner_neighborhood.r_ij_[n];
-					Vecd gradw_ijV_j = inner_neighborhood.dW_ij_[n] * Vol_[index_j] * inner_neighborhood.e_ij_[n];
-			
-					Real dim_r_ij_1 = Dimensions / r_ij;
-					Vecd pos_jump = pos_[index_i] - pos_[index_j];
-					Vecd vel_jump = vel_[index_i] - vel_[index_j];
-					Real strain_rate =  pos_jump.dot(vel_jump) * dim_r_ij_1 * dim_r_ij_1;
-					Real weight = inner_neighborhood.W_ij_[n] * inv_W0_;
-
-					Matd numerical_stress_ij = 0.5 * (F_[index_i] + F_[index_j]) 
-						* particles_->porous_solid_.PairNumericalDamping(strain_rate,  smoothing_length_);
-				
-					//three parts for the momentum increment
-					total_momentum_increment += (Stress_[index_i] + Stress_[index_j]
-												+ numerical_dissipation_factor_  * numerical_stress_ij * weight 
-												- outer_fluid_velocity_relative_fluid_flux_[index_i] - outer_fluid_velocity_relative_fluid_flux_[index_j])
-												* gradw_ijV_j ; 
-				}
-
-				dtotal_momentum_dt_[index_i] = total_momentum_increment;
-			};
-		void update(size_t index_i, Real dt = 0.0);
-
-		};
-
-    	/**
-		 * @class PorousMediaStressRelaxationSecondHalf
-		 * @brief computing Porous Media stress relaxation process by verlet time stepping
-		 * This is the second step
-		 */
-		class PorousMediaStressRelaxationSecondHalf
-			: public PorousMediaStressRelaxationFirstHalf
-		{
-		public:
-			PorousMediaStressRelaxationSecondHalf(BaseInnerRelation &body_inner_relation) :
-				PorousMediaStressRelaxationFirstHalf(body_inner_relation) {};
-			virtual ~PorousMediaStressRelaxationSecondHalf() {};
-		protected:
-			void initialization(size_t index_i, Real dt = 0.0) ;
-		 	void interaction(size_t index_i, Real dt = 0.0) 		
-			{
-				Matd deformation_gradient_change_rate = Matd::Zero();
-				Neighborhood &inner_neighborhood = inner_configuration_[index_i];
-				
-				for (size_t n = 0; n != inner_neighborhood.current_size_; ++n)
-				{
-					size_t index_j = inner_neighborhood.j_[n];
-					Vecd gradw_ijV_j = inner_neighborhood.dW_ij_[n] * Vol_[index_j] * inner_neighborhood.e_ij_[n];
-
-					deformation_gradient_change_rate -=
-						(vel_[index_i] - vel_[index_j]) * gradw_ijV_j.transpose();
-				}
-				dF_dt_[index_i] = deformation_gradient_change_rate * B_[index_i];
-			};
-			void update(size_t index_i, Real dt = 0.0) ;
-		};
-   
-
-   	/**
-		* @class PorousMediaSaturationDynamicsInitialCondition
-		* @brief Set initial condition  in porous media.
-		*/
-		class PorousMediaSaturationDynamicsInitialCondition: public  BaseLocalDynamics<BodyPartByParticle>, public PorousMediaSolidDataSimple
-		{
-		public:
-			  PorousMediaSaturationDynamicsInitialCondition(BodyPartByParticle &body_part):
-				 BaseLocalDynamics<BodyPartByParticle>(body_part),PorousMediaSolidDataSimple(body_part.getSPHBody()),
-			    fluid_mass_(particles_->fluid_mass_), fluid_saturation_(particles_->fluid_saturation_), 
-				total_mass_(particles_->total_mass_), rho_n_(particles_->rho_),
-				Vol_update_(particles_->Vol_update_), pos_(particles_->pos_) {};
-	
-			virtual ~PorousMediaSaturationDynamicsInitialCondition() {};
-
-		protected:
-			StdLargeVec<Real> &fluid_mass_, &fluid_saturation_,&total_mass_, &rho_n_, &Vol_update_;
-			StdLargeVec<Vecd> &pos_;
-			
-		};
-
-	  /**
-		 * @class SaturationRelaxationInPorousMedia
-		 * @brief computing saturation relaxation process in porous media 
-		 */
-		class SaturationRelaxationInPorousMedia
-			: public PorousMediaStressRelaxationFirstHalf
-		{
-		public:
-			SaturationRelaxationInPorousMedia(BaseInnerRelation &body_inner_relation)
-				: PorousMediaStressRelaxationFirstHalf(body_inner_relation){};
-				virtual ~SaturationRelaxationInPorousMedia() {};
-		protected:
-			void initialization(size_t index_i, Real Dt = 0.0) ;
-		 	void interaction(size_t index_i, Real Dt = 0.0) 
-			{
-				Vecd fluid_saturation_gradient  = Vecd::Zero();
-				Real relative_fluid_flux_divergence  = 0.0;	
-				Neighborhood &inner_neighborhood = inner_configuration_[index_i];
-
-				for (size_t n = 0; n != inner_neighborhood.current_size_; ++n)
-				{
-					size_t index_j = inner_neighborhood.j_[n];
-					Real r_ij = inner_neighborhood.r_ij_[n];
-					Real dw_ijV_j = inner_neighborhood.dW_ij_[n] * Vol_[index_j];
-
-					Vecd e_ij = inner_neighborhood.e_ij_[n];
-					fluid_saturation_gradient -=  (fluid_saturation_[index_i] - fluid_saturation_[index_j])
-													* e_ij* dw_ijV_j;
-							
-					
-					relative_fluid_flux_divergence +=  1.0 / 2.0 * (fluid_saturation_[index_i] * fluid_saturation_[index_i] - fluid_saturation_[index_j] * fluid_saturation_[index_j]) 
-															/ (r_ij + TinyReal) *  dw_ijV_j;
-													
-				}
-				//then we update relative velocity based on the updated fluid density
-				relative_fluid_flux_[index_i] = -diffusivity_constant * fluid_initial_density * fluid_saturation_[index_i] * fluid_saturation_gradient;
-				
-				dfluid_mass_dt_[index_i] = diffusivity_constant * Vol_update_[index_i] * fluid_initial_density
-								* relative_fluid_flux_divergence;
-			};
-			void update(size_t index_i, Real Dt = 0.0);
-		};
-=======
 typedef DataDelegateSimple<SPH::multi_species_continuum::PorousMediaParticles> PorousMediaSolidDataSimple;
 typedef DataDelegateInner<SPH::multi_species_continuum::PorousMediaParticles> PorousMediaSolidDataInner;
 
@@ -467,7 +245,6 @@
     };
     void update(size_t index_i, Real Dt = 0.0);
 };
->>>>>>> bf2de1ef
 
 } // namespace multi_species_continuum
 } // namespace SPH
